--- conflicted
+++ resolved
@@ -202,14 +202,11 @@
         else:
             optimizer = OptimizerClass(self.OPS.parameters(), lr=lr)
 
-<<<<<<< HEAD
         scheduler = torch.optim.lr_scheduler.ReduceLROnPlateau(
             optimizer, mode="min", factor=0.5, patience=2
         )
-=======
-#        scheduler = torch.optim.lr_scheduler.ReduceLROnPlateau(optimizer, mode='min', factor=0.5, patience=2)
-        scheduler = torch.optim.lr_scheduler.CosineAnnealingLR(optimizer, T_max=100)
->>>>>>> 49a1dea3
+        # scheduler = torch.optim.lr_scheduler.ReduceLROnPlateau(optimizer, mode='min', factor=0.5, patience=2)
+        # scheduler = torch.optim.lr_scheduler.CosineAnnealingLR(optimizer, T_max=100)
 
         softplus = torch.nn.Softplus()
         logk1 = torch.log(self.k1_data_pts).detach()
@@ -412,7 +409,6 @@
                     label=r"$F{0:d}$ model".format(i + 1),
                 )  #'o-'
 
-<<<<<<< HEAD
             print(
                 f"k1.size: {k1.size()}   self.kF_data_vals: {self.kF_data_vals.size()}"
             )
@@ -440,20 +436,6 @@
                     color=clr[3],
                     label=r"$-F_{13}$ data",
                 )
-=======
-            print(f"k1.size: {k1.size()}   self.kF_data_vals: {self.kF_data_vals.size()}")
-            
-            s = self.kF_data_vals.shape[0]
-
-            for i in range(self.vdim):
-                self.lines_SP_data[i],  = self.ax[0].plot(
-                    k1.cpu().detach().numpy(), self.kF_data_vals.view(4,s//4)[i].cpu().detach().numpy(), '--', color=clr[i], label=r'$F{0:d}$ data'.format(i+1))
-            if 3 in self.curves:
-                self.lines_SP_model[self.vdim], = self.ax[0].plot(
-                    k1.cpu().detach().numpy(), -self.kF_model_vals[self.vdim], 'o-',color=clr[3], label=r'$-F_{13}$ model')
-                self.lines_SP_data[self.vdim],  = self.ax[0].plot(
-                    k1.cpu().detach().numpy(), -self.kF_data_vals.view(4,s//4)[self.vdim].cpu().detach().numpy(), '--',color=clr[3],label=r'$-F_{13}$ data')
->>>>>>> 49a1dea3
             self.ax[0].legend()
             self.ax[0].set_xscale("log")
             self.ax[0].set_yscale("log")

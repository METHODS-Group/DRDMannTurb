<<<<<<< HEAD
import os
import sys
from collections.abc import Callable, Iterable
from copy import deepcopy

=======

import os, sys
from math import *
import numpy as np
import scipy.fftpack as fft
from time import time
from scipy.special import hyp2f1
from collections.abc import Iterable, Callable
from multiprocessing import Pool
>>>>>>> e2c77497
# from pathos.multiprocessing import ProcessingPool as Pool
# from multiprocessing import Process, Value, Array
# from multiprocessing import Pool
from functools import partial
from math import *
from multiprocessing import Pool
from time import time

import numpy as np
import scipy.fftpack as fft
from scipy.special import hyp2f1

from .utilities.common import FourierOfGaussian, SpacialCovariance, autocorrelation
from .utilities.fde_solve import fde_solve

<<<<<<< HEAD
METHOD_DST = "dst"
METHOD_DCT = "dct"
METHOD_FFT = "fft"
METHOD_FFTW = "fftw"
METHOD_VF_FFTW = "vf_fftw"
METHOD_VF_FFT_HALFSPACE = "vf_fft_halfspace"
METHOD_VF_FFT_HALFSPACE_SPDE = "vf_fft_halfspace_spde"
METHOD_NFFT = "nfft"
METHOD_VF_NFFT = "vf_nfft"
METHOD_H2 = "H2"
METHOD_H2_hlibpro = "H2_hlibpro"
METHOD_H2_h2tools = "H2_h2tools"
METHOD_ODE = "ODE"
METHOD_RAT = "Rational"
METHOD_VF_RAT_HALFSPACE_VK = "vf_rat_halfspace_VK"
METHOD_VF_RAT_HALFSPACE_GEN_VK = "vf_rat_halfspace_gen_VK"
METHOD_VF_RAT_HALFSPACE_RAPID_DISTORTION = "vf_rat_halfspace_rapid_distortion"
=======

>>>>>>> e2c77497


METHOD_DST  = 'dst'
METHOD_DCT  = 'dct'
METHOD_FFT  = 'fft'
METHOD_FFTW = 'fftw'
METHOD_VF_FFTW = 'vf_fftw'
METHOD_VF_FFT_HALFSPACE = 'vf_fft_halfspace'
METHOD_VF_FFT_HALFSPACE_SPDE = 'vf_fft_halfspace_spde'
METHOD_NFFT = 'nfft'
METHOD_VF_NFFT = 'vf_nfft'
METHOD_H2   = 'H2'
METHOD_H2_hlibpro = 'H2_hlibpro'
METHOD_H2_h2tools = 'H2_h2tools'
METHOD_ODE = 'ODE'
METHOD_RAT = 'Rational'
METHOD_VF_RAT_HALFSPACE_VK = 'vf_rat_halfspace_VK'
METHOD_VF_RAT_HALFSPACE_GEN_VK = 'vf_rat_halfspace_gen_VK'
METHOD_VF_RAT_HALFSPACE_RAPID_DISTORTION = 'vf_rat_halfspace_rapid_distortion'


#######################################################################################################

class Sampling_method_base:

    def __init__(self, RandomField):
        self.verbose = RandomField.verbose
        self.L, self.Nd, self.ndim = RandomField.L, RandomField.ext_grid_shape, RandomField.ndim
        self.DomainSlice = RandomField.DomainSlice


class Sampling_method_freq(Sampling_method_base):

    def __init__(self, RandomField):
        super().__init__(RandomField)
        L, Nd, d = self.L, self.Nd, self.ndim
        self.Frequencies = [(2*pi/L[j])*(Nd[j]*fft.fftfreq(Nd[j])) for j in range(d)]
        self.TransformNorm = np.sqrt(L.prod())
        self.Spectrum = RandomField.Covariance.precompute_Spectrum(self.Frequencies)



#######################################################################################################
#	Fourier Transform (FFTW)
#######################################################################################################
### - Only stationary covariance
### - Uses the Fastest Fourier Transform on the West

class Sampling_FFTW(Sampling_method_freq):

    def __init__(self, RandomField):
        super().__init__(RandomField)

        import pyfftw
        shpR = RandomField.ext_grid_shape
        shpC = shpR.copy()
        shpC[-1] = int(shpC[-1] // 2)+1
        axes = np.arange(self.ndim)
        flags=('FFTW_MEASURE', 'FFTW_DESTROY_INPUT', 'FFTW_UNALIGNED')
        self.fft_x     = pyfftw.empty_aligned(shpR, dtype='float64')
        self.fft_y 	   = pyfftw.empty_aligned(shpC, dtype='complex128')
        self.fft_plan  = pyfftw.FFTW(self.fft_x, self.fft_y, axes=axes, direction='FFTW_FORWARD',  flags=flags)
        self.ifft_plan = pyfftw.FFTW(self.fft_y, self.fft_x, axes=axes, direction='FFTW_BACKWARD', flags=flags)
        self.Spectrum_half = self.Spectrum[...,:shpC[-1]] * np.sqrt(self.Nd.prod())

    def __call__(self, noise):
        self.fft_x[:] = noise
        self.fft_plan()
        self.fft_y[:] *= self.Spectrum_half 
        self.ifft_plan()
        return self.fft_x[self.DomainSlice] / self.TransformNorm


#######################################################################################################
#	Vector Field Fourier Transform (VF_FFTW)
#######################################################################################################
### - Random vector fields
### - Only stationary covariance
### - Uses the Fastest Fourier Transform in the West

class Sampling_VF_FFTW(Sampling_method_freq):

    def __init__(self, RandomField):
        super().__init__(RandomField)

        import pyfftw
        try:
            n_cpu = int(os.environ['OMP_NUM_THREADS'])
        except:
            n_cpu = 1
        shpR = RandomField.ext_grid_shape
        shpC = shpR.copy()
        shpC[-1] = int(shpC[-1] // 2)+1
        axes = np.arange(self.ndim)
        flags=('FFTW_MEASURE', 'FFTW_DESTROY_INPUT', 'FFTW_UNALIGNED')
        self.fft_x     = pyfftw.empty_aligned(shpR, dtype='float64')
        self.fft_y 	   = pyfftw.empty_aligned(shpC, dtype='complex128')
        self.fft_plan  = pyfftw.FFTW(self.fft_x, self.fft_y, axes=axes, direction='FFTW_FORWARD',  flags=flags, threads=n_cpu)
        self.ifft_plan = pyfftw.FFTW(self.fft_y, self.fft_x, axes=axes, direction='FFTW_BACKWARD', flags=flags, threads=n_cpu)
        self.Spectrum_half = self.Spectrum[...,:shpC[-1]]
        self.hat_noise = np.stack([np.zeros(shpC, dtype='complex128') for _ in range(3)], axis=-1)
        # self.TransformNorm = self.TransformNorm / np.sqrt(self.Nd.prod())
        self.shpC = shpC

    def __call__(self, noise):
        tmp = np.zeros(noise.shape)
        # tmp2 = np.zeros(noise.shape, dtype='complex64')
        for i in range(noise.shape[-1]):
            self.fft_x[:] = noise[...,i]
            self.fft_plan()
            self.hat_noise[...,i] = self.fft_y[:]
            # tmp2[...,i] = FourierOfGaussian(noise[...,i]) * np.sqrt(self.Nd.prod())
        #TODO use an anisotropic TranformOfGaussian function
        # self.hat_noise  = np.einsum('kl...,...l->...k' , self.Spectrum, self.hat_noise)
        self.hat_noise  = np.einsum('kl...,...l->...k' , self.Spectrum_half, self.hat_noise)

        # div=0

        # k = np.array(list(np.meshgrid(*self.Frequencies, indexing='ij')))[...,:self.shpC[-1]]

        for i in range(noise.shape[-1]):
            self.fft_y[:] = self.hat_noise[...,i]
            # div += self.hat_noise[...,i] * 1j * k[i,...]
            self.ifft_plan()
            tmp[...,i] = self.fft_x[:]

        # self.fft_y[:] = div 
        # self.ifft_plan()
        # div2 = self.fft_x[:]



        return tmp[self.DomainSlice] / self.TransformNorm


#######################################################################################################
#	Fourier Transform for synthetic wind fields with blocking by the ground
#######################################################################################################
### - Only stationary covariance
### - Uses sscipy.fftpack (non the fastest solution)

# class Sampling_VF_Halfspace(Sampling_method_freq):
class Sampling_VF_Halfspace(Sampling_VF_FFTW):

    def __init__(self, RandomField):
        super().__init__(RandomField)
        
        self.Gamma = RandomField.Gamma


    def __call__(self, noise):

        fftImplementation = True

        if fftImplementation:

            f = super().__call__(noise)
            # return f
            np.seterr(divide='ignore', invalid='ignore')

            # Now f corresponds to the solution without blocking
            # Let us apply respectively homogeneous Dirichlet on z=0 and Neumann on z=z_max

            # apply free space Laplacian in frequency domain
            k = np.array(list(np.meshgrid(*self.Frequencies, indexing='ij')))
            kk = np.sum(k**2,axis=0)

            # kk = np.sum(k**2,axis=0)
            # for i in range(3):
            #     f[...,i] = fft.ifftn( fft.fftn(f[...,i]) * kk ).real
            i=2
            f[...,i] = fft.ifftn( fft.fftn(f[...,i]) * kk ).real

            # double domain w.r.t z
            L, Nd, d = np.copy(self.L), np.copy(self.Nd), self.ndim
            Nz = Nd[2]
            Nd[2] = 2*Nd[2]
            L[2] *= 2
            Frequencies2 = [(2*pi/L[j])*(Nd[j]*fft.fftfreq(Nd[j])) for j in range(d)]
            k = np.array(list(np.meshgrid(*Frequencies2, indexing='ij')))
            kk = np.sum(k**2,axis=0)
            
            kk[np.where(kk == 0)] = 1
            shape2 = list(noise.shape)
            shape2[2] = Nd[2]
            f_hat2 = np.zeros(shape2, dtype='complex64')
            f_hat2[...,:Nz,:] = f
            # for i in range(3):
            #     f_hat2[...,i] = fft.fft(f_hat2[...,i], axis = 2)
            #     if i==2: f_hat2[...,i] = 2j*f_hat2[...,i].imag
            #     f_hat2[...,i] = fft.fft(fft.fft(f_hat2[...,i], axis = 1), axis = 0)

            #     ### Laplace
            #     f_hat2[...,i] = f_hat2[...,i] / kk
            #     f_hat2[...,i] = fft.ifftn(f_hat2[...,i])
            i=2
            f_hat2[...,i] = fft.fft(f_hat2[...,i], axis = 2)
            f_hat2[...,i] = 2j*f_hat2[...,i].imag
            f_hat2[...,i] = fft.fft(fft.fft(f_hat2[...,i], axis = 1), axis = 0)
            f_hat2[...,i] = f_hat2[...,i] / kk
            f_hat2[...,i] = fft.ifftn(f_hat2[...,i])

            return f_hat2[...,:Nz,:].real


        else: # slow implimentation
        
            ## Construct RHS in Fourier space
            f_hat = np.zeros(noise.shape, dtype='complex64')
            for i in range(noise.shape[-1]):
                f_hat[...,i] = fft.fftn(noise[...,i])
            f_hat = np.einsum('kl...,...l->...k' , self.Spectrum, f_hat)

            # apply free space Laplacian in frequency domain
            k = np.array(list(np.meshgrid(*self.Frequencies, indexing='ij')))
            kk = np.sum(k**2,axis=0)
            for i in range(3):
                f_hat[...,i] = f_hat[...,i] * kk

            # Inverse Fourier transform of RHS in z-coordinate
            f_hat = fft.ifft(f_hat, axis = 2)

            # Define the Green's function
            # green = lambda c, z1, z2 : np.pi * np.divide(1,c) * ( np.exp(-c*np.abs(z1-z2)) ) if (c > 0) else -np.pi * np.abs(z1-z2) # this is the free space Green's function (for testing)
            green = lambda c, z1, z2 : np.pi * np.divide(1,c) *( np.exp(-c*np.abs(z1-z2)) - np.exp(-c*np.abs(z1+z2)) ) if (c > 0) else -np.pi * ( np.abs(z1-z2) - np.abs(z1+z2) )
            # green = lambda c, z1, z2 : 1/(2*c) *( np.exp(-c*np.abs(z1-z2)) - np.exp(-c*np.abs(z1+z2)) )
            k12 = np.array(list(np.meshgrid(*self.Frequencies[:2], indexing='ij')))
            k12_norm = np.sqrt(np.sum(k12**2,axis=0))

            G_size = (self.Frequencies[0].size,self.Frequencies[1].size,self.Frequencies[2].size,self.Frequencies[2].size)
            k12_norm = np.tile(k12_norm[...,np.newaxis,np.newaxis], (1,1,G_size[2],G_size[3]))
            h3 = self.L[2] / self.Nd[2]

            z = np.array(range(G_size[2]))*h3
            zz1,zz2 = np.meshgrid(z,z, indexing='ij')
            zz1 = np.tile(zz1[np.newaxis,np.newaxis,...], (G_size[0],G_size[1],1,1))
            zz2 = np.tile(zz2[np.newaxis,np.newaxis,...], (G_size[0],G_size[1],1,1))

            # deal with divisions by zero (1/2)
            np.seterr(divide='ignore', invalid='ignore')

            G = np.vectorize(green)(k12_norm,zz1,zz2)

            # deal with divisions by zero (2/2)
            G = np.nan_to_num(G)

            for i in range(noise.shape[-1]):

                # Convolve with Green's function
                f_hat[...,i] = np.einsum('ijkl,ijl->ijk' , G, f_hat[...,i])

            # Inverse Fourier transform of RHS in x- and y-coordinates
            f_hat = fft.ifft(fft.ifft(f_hat, axis = 1), axis = 0)

            return f_hat.real[self.DomainSlice] / self.TransformNorm

#######################################################################################################
#	Fourier Transform for synthetic wind fields with blocking by the ground
#######################################################################################################
### - Only stationary covariance
### - Uses the Fastest Fourier Transform in the West

# class Sampling_VF_Halfspace_SPDE(Sampling_VF_FFTW):
class Sampling_VF_Halfspace_SPDE(Sampling_method_base):

    def __init__(self, RandomField):
        super().__init__(RandomField)

        L, Nd, d = np.copy(self.L), np.copy(self.Nd), self.ndim
        self.Frequencies = [(2*pi/L[j])*(Nd[j]*fft.fftfreq(Nd[j])) for j in range(d)]
        self.TransformNorm = np.sqrt(L.prod())

        # double domain w.r.t. z
        Nd[2] *= 2
        L[2] *= 2
        Frequencies2 = [(2*pi/L[j])*(Nd[j]*fft.fftfreq(Nd[j])) for j in range(d)]
        self.Spectrum = RandomField.Covariance.precompute_Spectrum(Frequencies2)

        import pyfftw
        n_cpu = 1
        shpR = RandomField.ext_grid_shape.copy()
        # double domain w.r.t. z
        shpR[2] *= 2
        shpC = shpR.copy()
        shpC[-1] = int(shpC[-1] // 2)+1
        axes = np.arange(self.ndim)
        flags=('FFTW_MEASURE', 'FFTW_DESTROY_INPUT', 'FFTW_UNALIGNED')
        self.fft_x     = pyfftw.empty_aligned(shpR, dtype='float64')
        self.fft_y 	   = pyfftw.empty_aligned(shpC, dtype='complex128')
        self.fft_plan  = pyfftw.FFTW(self.fft_x, self.fft_y, axes=axes, direction='FFTW_FORWARD',  flags=flags, threads=n_cpu)
        self.ifft_plan = pyfftw.FFTW(self.fft_y, self.fft_x, axes=axes, direction='FFTW_BACKWARD', flags=flags, threads=n_cpu)
        
        self.Spectrum_half = self.Spectrum[...,:shpC[-1]]
        self.hat_noise = np.stack([np.zeros(shpC, dtype='complex128') for _ in range(3)], axis=-1)
        self.TransformNorm = self.TransformNorm / np.sqrt(self.Nd.prod())
        self.shpR = shpR
        self.shpC = shpC


    def __call__(self, noise):

        ### STEP 1

        # create symmetric noise
        shape2 = list(noise.shape)
        Nz = shape2[2]
        shape2[2] *= 2
        noise2 = np.zeros(shape2, dtype='float64')
        noise2[...,:Nz,:] = noise
        # noise2[...,Nz:,:] = -np.flip(noise, axis=2)
        noise2[...,Nz:,0] = -np.flip(noise[...,0], axis=2)
        noise2[...,Nz:,1] = -np.flip(noise[...,1], axis=2)
        noise2[...,Nz:,2] =  np.flip(noise[...,2], axis=2)

        # FFTW
        for i in range(noise2.shape[-1]):
            self.fft_x[:] = noise2[...,i]
            self.fft_plan()
            self.hat_noise[...,i] = self.fft_y[:]
        
        # correlate noise
        self.hat_noise = np.einsum('kl...,...l->...k' , self.Spectrum_half, self.hat_noise)

        # IFFTW
        for i in range(noise.shape[-1]):
            self.fft_y[:] = self.hat_noise[...,i]
            self.ifft_plan()
            noise2[...,i] = self.fft_x[:]

        # restrict solution
        psi = noise2.real[...,:Nz,:] / self.TransformNorm


        ### STEP 2

        # # Apply curl
        # k = np.array(list(np.meshgrid(*self.Frequencies, indexing='ij')))
        # k1  = k[0,...]
        # k2  = k[1,...]
        # k3  = k[2,...]

        # u_hat = np.zeros(list(noise.shape), dtype='complex64')
        # for i in range(3):
        #     u_hat[...,i] = fft.fftn(psi[...,i])

        # tmp1 = u_hat[...,0].copy()
        # tmp2 = u_hat[...,1].copy()
        # tmp3 = u_hat[...,2].copy()
        # u_hat[...,0] = k2*tmp3 - k3*tmp2
        # u_hat[...,1] = k3*tmp1 - k1*tmp3
        # u_hat[...,2] = k1*tmp2 - k2*tmp1

        # for i in range(3):
        #     psi[...,i] = fft.ifftn(1j*u_hat[...,i]).real

        return psi

#######################################################################################################
#	Fourier Transform
#######################################################################################################
### - Only stationary covariance
### - Uses sscipy.fftpack (non the fastest solution)

class Sampling_FFT(Sampling_method_freq):

    def __init__(self, RandomField):
        super().__init__(RandomField)

    def __call__(self, noise):
        noise_hat = FourierOfGaussian(noise)
        # noise_hat = fft.ifftn(noise)
        y = self.Spectrum * noise_hat
        y = fft.fftn(y)
        return y.real[self.DomainSlice] / self.TransformNorm



#######################################################################################################
#	Sine Transform
#######################################################################################################
### - Only stationary covariance
### - Uses sscipy.fftpack (non the fastest solution)

class Sampling_DST(Sampling_method_freq):

    def __init__(self, RandomField):
        super().__init__(RandomField)

    def __call__(self, noise):
        y = self.Spectrum * noise
        for j in range(self.ndim):
            y = fft.dst(y, axis=j, type=1)
        return y[self.DomainSlice] / self.TransformNorm



#######################################################################################################
#	Cosine Transform
#######################################################################################################
### - Only stationary covariance
### - Uses sscipy.fftpack (non the fastest solution)

class Sampling_DCT(Sampling_method_freq):

    def __init__(self, RandomField):
        super().__init__(RandomField)

    def __call__(self, noise):
        y = self.Spectrum * noise 
        for j in range(self.ndim):
            y = fft.dct(y, axis=j, type=2)
        return y[self.DomainSlice] / self.TransformNorm



#######################################################################################################
#	Non-Uniform FFT
#######################################################################################################
### - Only stationary covariance
### - Non-regular grid

class Sampling_NFFT(Sampling_method_freq):

    def __init__(self, RandomField):
        super().__init__(RandomField)

        # Prepare NFFT objects
        from pynfft.nfft import NFFT
        x = RandomField.nodes
        M = x.shape[1]
        self.nfft_obj = NFFT(self.Nd, M)#, n=self.Nd, m=1)
        self.nfft_obj.x = (x - 0.5) / np.tile(self.L, [M, 1]).T
        self.nfft_obj.precompute()


    def __call__(self, noise):
        self.nfft_obj.f_hat = self.Spectrum * FourierOfGaussian(noise)
        y = self.nfft_obj.trafo()
        # assert (abs(y.imag) < 1.e-8).all(), np.amax(abs(y.imag))
        y = np.array(y.real, dtype=np.float) / self.TransformNorm
        return y


#######################################################################################################
#	Vector Field Non-Uniform FFT
#######################################################################################################
### - Only stationary covariance
### - Non-regular grid

class Sampling_VF_NFFT(Sampling_method_freq):

    def __init__(self, RandomField):
        super().__init__(RandomField)

        # Prepare NFFT objects
        from pynfft.nfft import NFFT
        # import pyfftw
        x = RandomField.nodes
        M = x.shape[0]
        self.nfft_obj = NFFT(self.Nd, M, n=self.Nd, m=1)
        self.nfft_obj.x = (x - 0.5) / np.tile(self.L, [M, 1])
        self.nfft_obj.precompute()
        self.hat_noise = np.stack([np.zeros(RandomField.ext_grid_shape, dtype='complex128') for _ in range(3)], axis=-1)

        # n_cpu = 1
        # shpR = RandomField.ext_grid_shape
        # shpC = shpR.copy()
        # shpC[-1] = int(shpC[-1] // 2)+1
        # axes = np.arange(self.ndim)
        # flags=('FFTW_MEASURE', 'FFTW_DESTROY_INPUT', 'FFTW_UNALIGNED')
        # self.fft_x     = pyfftw.empty_aligned(shpR, dtype='float32')
        # self.fft_y 	   = pyfftw.empty_aligned(shpC, dtype='complex64')
        # self.fft_plan  = pyfftw.FFTW(self.fft_x, self.fft_y, axes=axes, direction='FFTW_FORWARD',  flags=flags, threads=n_cpu)
        # self.ifft_plan = pyfftw.FFTW(self.fft_y, self.fft_x, axes=axes, direction='FFTW_BACKWARD', flags=flags, threads=n_cpu)
        # self.hat_noise = np.stack([np.zeros(shpC, dtype='complex64') for _ in range(3)], axis=-1)
        # self.Spectrum_half = self.Spectrum[...,:shpC[-1]]


    def __call__(self, noise):
        tmp = np.zeros(self.nfft_obj.x.shape)
        for i in range(noise.shape[-1]):
            self.hat_noise[...,i] = fft.fftn(noise[...,i])
        self.hat_noise  = np.einsum('kl...,...l->...k' , self.Spectrum, self.hat_noise)
        # for i in range(self.ndim):
        #     self.hat_noise[...,i] = self.Spectrum[i,i,...] * self.hat_noise[...,i]
        # for i in range(noise.shape[-1]):
            # self.fft_x[:] = noise[...,i]
            # self.fft_plan()
            # self.hat_noise[...,i] = self.fft_y[:]
        # self.hat_noise  = np.einsum('kl...,...l->...k' , self.Spectrum_half, self.hat_noise)
        for i in range(self.ndim):
            self.hat_noise = np.roll(self.hat_noise,int(self.Nd[i]/2),i)
        for i in range(noise.shape[-1]):
            # self.nfft_obj.f_hat[:] = 1.0
            self.nfft_obj.f_hat = self.hat_noise[...,i]
            y = self.nfft_obj.trafo()
            # y = fft.ifftn(self.hat_noise[...,i])
            tmp[...,i] = np.array(y.real, dtype=np.float) 
        # tmp = tmp.reshape(self.field_shape)
        return tmp / self.TransformNorm



#  import pyfftw
#         n_cpu = 1
#         shpR = RandomField.ext_grid_shape
#         shpC = shpR.copy()
#         shpC[-1] = int(shpC[-1] // 2)+1
#         axes = np.arange(self.ndim)
#         flags=('FFTW_MEASURE', 'FFTW_DESTROY_INPUT', 'FFTW_UNALIGNED')
#         self.fft_x     = pyfftw.empty_aligned(shpR, dtype='complex64')
#         self.fft_y 	   = pyfftw.empty_aligned(shpR, dtype='complex64')
#         self.fft_plan  = pyfftw.FFTW(self.fft_x, self.fft_y, axes=axes, direction='FFTW_FORWARD',  flags=flags, threads=n_cpu)
#         self.ifft_plan = pyfftw.FFTW(self.fft_y, self.fft_x, axes=axes, direction='FFTW_BACKWARD', flags=flags, threads=n_cpu)
#         self.Spectrum_half = self.Spectrum[...,:shpC[-1]]
#         self.hat_noise = np.stack([np.zeros(shpR, dtype='complex64') for _ in range(3)], axis=-1)
#         self.TransformNorm = self.TransformNorm / np.sqrt(self.Nd.prod())

#     def __call__(self, noise):
#         tmp = np.zeros(noise.shape)
#         # tmp2 = np.zeros(noise.shape, dtype='complex64')
#         for i in range(noise.shape[-1]):
#             self.fft_x[:] = noise[...,i]
#             self.fft_plan()
#             self.hat_noise[...,i] = self.fft_y[:]
#             # tmp2[...,i] = FourierOfGaussian(noise[...,i]) * np.sqrt(self.Nd.prod())
#         #TODO use an anisotropic TranformOfGaussian function
#         self.hat_noise  = np.einsum('kl...,...l->...k' , self.Spectrum, self.hat_noise)
#         # self.hat_noise  = np.einsum('kl...,...l->...k' , self.Spectrum_half, self.hat_noise)
#         for i in range(noise.shape[-1]):
#             self.fft_y[:] = self.hat_noise[...,i]
#             self.ifft_plan()
#             tmp[...,i] = self.fft_x[:]
#         return tmp[self.DomainSlice] / self.TransformNorm


#######################################################################################################
#	Hierarchical matrix H2 (Fast Multipole)
#######################################################################################################
### - Non-stationnary covariances
### - Non-regular grid

class Sampling_H2(Sampling_method_base):

    def __init__(self, RandomField, lib=METHOD_H2, **kwargs):
        super().__init__(RandomField)
        L, Nd, d = self.L, self.Nd, self.ndim
        if self.verbose: print('\nSetting up H2-matrix...\n')
        
        t0 = time()

        axes = (np.arange(N).astype(np.float)/N,)*d
        position = np.meshgrid(*axes)
        position = np.vstack(list(map(np.ravel, position)))
        nvoxels = position.shape[1]

        if lib in (METHOD_H2_hlibpro,):
            import os
            os.system("export LD_LIBRARY_PATH=$LD_LIBRARY_PATH:/home/khristen/ThirdPartyCode/hlibpro-2.7.2/lib")
            os.system("export LD_LIBRARY_PATH=$LD_LIBRARY_PATH:/home/khristen/ThirdPartyCode/hlibpro-2.7.2/aux/lib") 
            from fracturbulence.hlibpro.wrapper_Covariance import H2matrix
            self.M_H2 = H2matrix(position)

<<<<<<< HEAD
        elif lib in (METHOD_H2_h2tools, METHOD_H2):
            from h2tools import ClusterTree, Problem
=======
        elif lib in (METHOD_H2_h2tools, METHOD_H2):    
            from h2tools import Problem, ClusterTree
            from h2tools.mcbh import mcbh
>>>>>>> e2c77497
            from h2tools.collections import particles
            from h2tools.mcbh import mcbh

            Covariance = RandomField.Covariance
            nu, corrlen = Covariance.nu, Covariance.corrlen
            nu_mod = (nu-d/2)/2
            sigma = sqrt( gamma(nu + d/2) / gamma(nu) * (nu/(2*pi))**(d/2) / np.prod(corrlen) )
            sigma *= gamma(nu_mod)/gamma(nu_mod + d/2)

            if 'angle_field' in kwargs.keys():
                anis_angle = kwargs['angle_field']
            else:
                anis_angle = Covariance.angle_anis

            from fracturbulence.Covariance.wrapper_Covariance import py_Matern_block_func
            def block_func(row_data, rows, col_data, cols):
                submatrix = sigma * py_Matern_block_func(row_data, rows, col_data, cols, nu_mod, corrlen * sqrt(nu_mod/nu), anis_angle, d) / N**(d/2)
                return submatrix
            
            data = particles.Particles(d, nvoxels, position)
            tree = ClusterTree(data, block_size=10)
            problem = Problem(block_func, tree, tree, symmetric=1, verbose=self.verbose)
            self.M_H2 = mcbh(problem, tau=1e-1, iters=0, verbose=self.verbose, random_init=0)

        print('Build H2:', time()-t0)

        ### Test
        if self.verbose:
            import matplotlib.pyplot as plt
            N = self.Nd[0]
            k = N
            r = np.arange(k)/N
            x = np.zeros(nvoxels)
            # x[0] = 1
            x[:k] = Covariance.eval_sqrt(r)/N**(d/2)
            t0 = time()
            Mx = self.M_H2.dot(x)
            print('dot', time()-t0)
            plt.figure()
            plt.plot(r, Mx[:k], 'o-')
            plt.plot(r, Covariance.eval(r), 'o--')


    def __call__(self, noise):
        z = noise.flatten()
        y = self.M_H2.dot(z)
        y = y.reshape(self.Nd)
        return y[self.DomainSlice]


#######################################################################################################
#	ODE-basd method
#######################################################################################################
### - Non-stationnary covariances
### - Non-regular grid

class Sampling_ODE(Sampling_method_base):

    def __init__(self, RandomField, lib="h2tools", **kwargs):
        super().__init__(RandomField)
        L, Nd, d = self.L, self.Nd, self.ndim

        from fracturbulence.CovarianceKernels import set_ShapeOperator
        from fracturbulence.ODE_based.TransientPower import Problem, TransientPower

        Covariance = RandomField.Covariance
        nu, corrlen = Covariance.nu, Covariance.corrlen

        if 'angle_field' in kwargs.keys():
            anis_angle = kwargs['angle_field']
        else:
            anis_angle = Covariance.angle_anis

        coef, detTheta = set_ShapeOperator(corrlen, anis_angle, ndim=self.ndim)
        coef /= 2*nu

        t0 = time()
        self.pb = Problem(N, d, coef)
        if self.verbose: print('Build problem time', time()-t0)
        self.tpow = TransientPower(self.pb)
        alpha = (nu + d/2)/2
        eta = sqrt( gamma(nu + d/2)/gamma(nu) * ((4*pi)/(2*nu))**(d/2) * sqrt(detTheta) )
        slope = 1.e6 * detTheta**(1/d)/(2*nu)
        self.apply = lambda x: self.tpow(alpha, x, nts=10, theta=4, slope=40) * eta * np.sqrt(self.Nd.prod())


    def __call__(self, noise):
        y = self.apply(noise.flatten())
        y = y.reshape(self.Nd)
        return y[self.DomainSlice]




#######################################################################################################
#	Best Rational Approximation
#######################################################################################################
### - Non-stationnary covariances
### - Non-regular grid
### - Opimal method

class Sampling_Rational(Sampling_method_base):

    def __init__(self, RandomField, **kwargs):
        super().__init__(RandomField)
        L, Nd, d = self.L, self.Nd, self.ndim

        from fracturbulence.CovarianceKernels import set_ShapeOperator
        from fracturbulence.ODE_based.TransientPower import Problem
        from fracturbulence.RationalApproximation import RationalApproximation

        Covariance = RandomField.Covariance
        nu, corrlen = Covariance.nu, Covariance.corrlen

        if 'angle_field' in kwargs.keys():
            anis_angle = kwargs['angle_field']
        else:
            anis_angle = Covariance.angle_anis

        coef, detTheta = set_ShapeOperator(corrlen, anis_angle, ndim=self.ndim)
        coef /= 2*nu

        t0 = time()
        self.pb = Problem(N, d, coef)
        if self.verbose: print('Assemble problem time', time()-t0)
        alpha = (nu + d/2)/2
        eta = sqrt( gamma(nu + d/2)/gamma(nu) * ((4*pi)/(2*nu))**(d/2) * sqrt(detTheta) )
        self.RA = RationalApproximation(self.pb, alpha, niter=4)
        self.apply = lambda x: self.RA(x) * eta * np.sqrt(self.Nd.prod())


    def __call__(self, noise):
        y = self.apply(noise.flatten())
        y = y.reshape(self.Nd)
        return y[self.DomainSlice]


#######################################################################################################


       
#######################################################################################################
#	Best Rational Approximation for Von Karman wind field with blocking                                                                 (MAIN METHOD)
#######################################################################################################
### - Non-stationary covariances
### - Optimal method
        
class Sampling_Rational_VK_Wind_Blocking(Sampling_method_base):
    '''
    This function assumes \mcL u = -\nabla\cdot ( L(x)^2 \nabla u )
    '''
    def __init__(self, RandomField, **kwargs):
        super().__init__(RandomField)

        from RandomFieldModule.utilities.fde_solve import fde_solve

        corrlen = kwargs['correlation_length']
        eps = kwargs['viscous_dissipation_rate']
        C   = kwargs['kolmogorov_constant']
        self.corrlen = corrlen

        self.z_grid = kwargs.get('z_grid', None)
        if self.z_grid is not None:
            self.h = np.diff(self.z_grid)
        else:
            self.h = self.L[2] / self.Nd[2] * np.ones(self.Nd[2]-1)

        L, Nd = self.L, self.Nd
        self.Frequencies = [(2*pi/L[j])*(Nd[j]*fft.fftfreq(Nd[j])) for j in range(3)]
        self.TransformNorm = np.sqrt(L[0]*L[1]) / (2*pi)
        
        # NOTE: the following values are fixed for the VK model
        self.corr_len_fun = lambda z: corrlen**2 #* np.tanh(z)
        self.alpha = 17/12

        # self.factor = np.sqrt( C * (eps**(2/3)) * (corrlen**(17/3)) / (4*np.pi) )
        self.factor = np.sqrt( C * (eps**(2/3)) / (4*np.pi) )

        # instantiate rational approximation object
        self.fde_solve = fde_solve(Nd[2], self.alpha, self.corr_len_fun, domain_height=L[2], z_grid=self.z_grid)
        # self.fde_solver = np.vectorize(self.rat_approx_inst.__call__, signature='(n),(),()->(n)')

        ### Prepare structures for Jacobian (optimization)
        # self.fde_solve_grad = fde_solve(Nd[2], 1, self.corr_len_fun, domain_height=L[2])
        # self.fde_solve_grad_aux = fde_solve(Nd[2], 1, self.corr_len_fun, domain_height=L[2])
        # self.grid = self.fde_solve_grad.ode_solve.grid[:]

        self.isParallel = kwargs.get('isParallel', False)
        if self.isParallel:
            nproc = kwargs.get('nproc', 3)
            self.nproc = nproc
            self.parallel_pool = Pool(nproc)
            self.fde_solve_parallel = [deepcopy(self.fde_solve) for i in range(nproc)]
            os.environ["MKL_NUM_THREADS"] = "1" 
            os.environ["NUMEXPR_NUM_THREADS"] = "1" 
            os.environ["OMP_NUM_THREADS"] = "1" 


    ### z-derivative
    def Dz(self, f, adjoint=False):
        h = self.h
        dzf = np.zeros_like(f)
        if adjoint:
            dzf[...,0] = 0
            dzf[...,1] = (f[...,0]/h[0] - f[...,2]/(h[1] + h[2]))
            dzf[...,-2] = f[...,-3]/(h[-2] + h[-3])
            dzf[...,-1] = f[...,-2]/(h[-1] + h[-2])
            # dzf[:,:,0] = -(f[:,:,0]/h[0] + f[:,:,1]/(h[0] + h[1]))
            # dzf[:,:,1] = (f[:,:,0]/h[0] - f[:,:,2]/(h[1] + h[2]))
            # dzf[:,:,-2] = (f[:,:,-3]/(h[-2] + h[-3]) - f[:,:,-1]/ h[-1])
            # dzf[:,:,-1] = (f[:,:,-2]/(h[-1] + h[-2]) + f[:,:,-1]/ h[-1])
            dzf[...,2:-2] = -(f[...,3:-1]/(h[2:-1] + h[3:]) - f[...,1:-3]/(h[:-3] + h[1:-2]))
        else:
            dzf[:,:,2:-1] = (f[:,:,3:] - f[:,:,1:-2]) / (h[2:] + h[1:-1])
            dzf[:,:,0] = f[:,:,1] / h[0]
            dzf[:,:,1] = f[:,:,2] / (h[1] + h[0])
            dzf[:,:,-1] = 0
            # dzf[:,:,1:-1] = (f[:,:,2:] - f[:,:,:-2]) / (h[1:] + h[:-1])
            # dzf[:,:,1:-1] = (f[:,:,2:] - f[:,:,:-2]) / (h[1:] + h[:-1])
            # dzf[:,:,0] = (f[:,:,1] - f[:,:,0]) / h[0]
            # dzf[:,:,-1] = (f[:,:,-1] - f[:,:,-2]) / h[-1]
            # dzf[:,:,1:] = (f[:,:,1:] - f[:,:,:-1]) / h[:]
            # dzf[:,:,0] = (f[:,:,1] - f[:,:,0]) / h[0]
            # dzf[:,:,:-1] = (f[:,:,1:] - f[:,:,:-1]) / h[:]
            # dzf[:,:,-1] = (f[:,:,-1] - f[:,:,-2]) / h[-1]
        return dzf


    ### Apply curl
    def curl(self, f_hat, adjoint=False):
        k1, k2, _ = np.meshgrid(*self.Frequencies, indexing='ij')
        # k1, k2 = np.meshgrid(*self.Frequencies[:2], indexing='ij')

        tmp1 = f_hat[...,0].copy()
        tmp2 = f_hat[...,1].copy()
        tmp3 = f_hat[...,2].copy()
        if not adjoint:
            dzf1 = self.Dz(f_hat[...,0], adjoint=False)
            dzf2 = self.Dz(f_hat[...,1], adjoint=False)
            f_hat[...,0] = 1j*k2*tmp3 - dzf2
            f_hat[...,1] = dzf1       - 1j*k1*tmp3
            f_hat[...,2] = 1j*k1*tmp2 - 1j*k2*tmp1
        else:
            dzf1 = self.Dz(f_hat[...,0], adjoint=True)
            dzf2 = self.Dz(f_hat[...,1], adjoint=True)
            # f_hat[...,0] = 0
            # f_hat[...,1] = dzf1
            # f_hat[...,2] = 0
            f_hat[...,0] = 1j*k2*tmp3 + dzf2
            f_hat[...,1] = -dzf1      - 1j*k1*tmp3
            f_hat[...,2] = 1j*k1*tmp2 - 1j*k2*tmp1

        return f_hat


    def __call__(self, noise, **kwargs):
        Robin_const = [np.infty, np.infty, kwargs.get('Robin_const')] ### 3rd component is None if is not in kwargs
        adjoint = kwargs.get('adjoint', False)
        jac = kwargs.get('jac', False)
        grad_coef = kwargs.get('grad_coef')
        if grad_coef: jac=True
        mode = kwargs.get('mode', None)


        if not adjoint:
            f_hat = noise / np.sqrt(self.L[2] / self.Nd[2])

            ## Fourier transform of RHS in x- and y-coordinates
            f_hat = fft.fft(fft.fft(f_hat, axis = 1), axis = 0)

            ## Apply SqrtMass in z
            f_hat = np.apply_along_axis(self.fde_solve.apply_sqrtMass, -1, f_hat)
        else:
            # f_hat = noise[:]
            pass

        ### STEP 1

        if jac and adjoint:
            nPar = len(grad_coef)+1
            # grad = np.zeros(list(f_hat.shape) + [nPar], dtype=f_hat.dtype)
            grad = np.zeros(list(f_hat.shape[0:2]) + [3,nPar], dtype=f_hat.dtype)

        # Apply curl
        if adjoint:
            # f_hat = self.curl(noise, adjoint=True)
            f_hat = noise

        # define frequencies in 2D domain (x & y)
        k1, k2 = np.meshgrid(*self.Frequencies[:2], indexing='ij')

        # solve rational approx problem (in z) for each k1, k2
        t0=time()

        # func = lambda arg: self.fde_solve(*arg)
        # for l in range(3):
        #     # f_hat[:,:,:,l] = self.fde_solver(f_hat[:,:,:,l],k1,k2)
        #     iter_arg = [ (f_hat[i,j,:,l], k1[i,j], k2[i,j], Robin_const[l], adjoint, jac, grad_coef,0,l) for i in range(self.Nd[0]) for j in range(self.Nd[1]) ]
        #     t0 = time()
        #     if jac and adjoint:
        #         out = list(zip(*map(func, iter_arg)))
        #         f_hat[:,:,:,l] = np.array(out[0]).reshape(self.Nd)
        #         grad[:,:,l,:] = np.array(out[1]).reshape(list(self.Nd[0:2]) + [-1])
        #         # print('Time (with Jac): ', time()-t0)
        #     else:
        #         f_hat[:,:,:,l] = np.array(list(map(func, iter_arg))).reshape(self.Nd)
        #         # print('Time (func only): ', time()-t0)
        # # print('Time  RA:', time()-t0)

        time_start = time()
        if self.isParallel:
            ### PARALLEL
            func = lambda arg: self.fde_solve(*arg)
            for l in range(3):
                iter_arg = [ (f_hat[i,j,:,l], k1[i,j], k2[i,j], Robin_const[l], adjoint, jac, grad_coef,0,l) for i in range(self.Nd[0]) for j in range(self.Nd[1]) ]
                f_hat[:,:,:,l] = np.array(list(self.parallel_pool.map(func, iter_arg))).reshape(self.Nd)
            print('Runtime (Parallel): ', time()-time_start)
        else:
            ### SEQUENTIAL
            rhs = np.zeros(f_hat.shape[2], dtype=f_hat.dtype)
            for l in range(3):
                for i in range(self.Nd[0]):
                    for j in range(self.Nd[1]):
                        rhs[:] = f_hat[i,j,:,l]
                        f_hat[i,j,:,l] = self.fde_solve(rhs, k1[i,j], k2[i,j], Robin_const=Robin_const[l], component=l, t=0, adjoint=adjoint, jac=jac, grad_coef=grad_coef, mode=mode)
            # print('Runtime (Sequential): ', time()-time_start)

        # Apply curl
        if not adjoint:
            f_hat = self.curl(f_hat, adjoint=False)

            # Inverse Fourier transform of RHS in x- and y-coordinates
            f = fft.ifft(fft.ifft(f_hat, axis = 1), axis = 0)
            f = self.factor * f.real[self.DomainSlice]# / self.TransformNorm
        else:
            f = self.factor * f_hat[self.DomainSlice]
            raise Exception('Never applied') ### we don't use it


        if jac and adjoint:
            # grad = self.factor**2 * fft.ifft(fft.ifft(grad, axis = 1), axis = 0).real
            grad_sum = np.sum(grad, axis=(0,1,2))
            assert( np.all(np.isclose(np.imag(grad_sum),0)) )
            grad_sum = 2*self.factor**2 * grad_sum.real/self.Nd[0:2].prod()
            return f, grad_sum
        else:
            return f 


    ###
    def compute_Adjoint(self, stress_comp, z, **kwargs):
        Robin_const = [np.infty, np.infty, kwargs.get('Robin_const')] ### 3rd component is None if is not in kwargs
        mode = kwargs.get('mode', None)


        # define frequencies in 2D domain (x & y)
        k1, k2 = np.meshgrid(*self.Frequencies[:2], indexing='ij')

        # solve rational approx problem (in z) for each k1, k2
        f = np.zeros(list(self.Nd) + [3], dtype=np.complex)
        for l in range(3):
            for i in range(self.Nd[0]):
                for j in range(self.Nd[1]):
                    f[i,j,:,l] = self.fde_solve(None, k1[i,j], k2[i,j], Robin_const=Robin_const[l], adjoint=True, component=l, z=z, stress_comp=stress_comp, mode=mode)

        # f = fft.ifft(fft.ifft(f, axis = 1), axis = 0)
        f = self.factor * f[self.DomainSlice]# / self.TransformNorm
        return f 

    def compute_FFT_Adjoint(self, noise, **kwargs):
        # if kwargs.get('Robin_const') is not np.infty:
            # raise Exception("incompatible Robin_const: {}".format(kwargs.get('Robin_const')))
        # Robin_const = [np.infty, np.infty, kwargs.get('Robin_const')] ### 3rd component is None if is not in kwargs

        ### STEP 1

        # Apply curl
        noise = fft.fftn(noise, axes=(0,1,2))
        # k = np.array(list(np.meshgrid(*self.Frequencies, indexing='ij')))
        # k1  = k[0,...]
        # k2  = k[1,...]
        # k3  = k[2,...]

        # tmp1 = noise[...,0].copy()
        # tmp2 = noise[...,1].copy()
        # tmp3 = noise[...,2].copy()
        # noise[...,0] = k2*tmp3 - k3*tmp2
        # noise[...,1] = k3*tmp1 - k1*tmp3
        # noise[...,2] = k1*tmp2 - k2*tmp1
        # noise = 1j*noise


        ### STEP 2

        # double domain w.r.t. z and symmetrize (for BC trick)
        noise = fft.ifft(noise, axis=2)

        shape2 = list(noise.shape)
        Nz = shape2[2]
        shape2[2] = 2*shape2[2]-1
        noise2 = np.zeros(shape2, dtype='complex128')
        # noise2[...,Nz-1:,:] = noise 
        # noise2[...,:Nz,:] -= np.flip(noise, axis=2)
        noise2[...,:Nz,:] = noise 
        # noise2[...,Nz-1:,:] -= np.flip(noise, axis=2)
        if kwargs.get('Robin_const') is np.infty:
            noise2[...,Nz-1:,:] -= np.flip(noise, axis=2)
        else:
            noise2[...,Nz-1:,0] -= np.flip(noise[...,0], axis=2)
            noise2[...,Nz-1:,1] -= np.flip(noise[...,1], axis=2)
            noise2[...,Nz-1:,2] += np.flip(noise[...,2], axis=2)
        noise2 /= 2

        ### STEP 3

        # correlate noise
        noise2 = fft.fft(noise2, axis=2)

        L, Nd, d = np.copy(self.L), np.copy(self.Nd), self.ndim
        Nd[2] = 2*Nd[2]-1
        L[2] = 2
        Frequencies2 = [(2*pi/L[j])*(Nd[j]*fft.fftfreq(Nd[j])) for j in range(d)]
        k = np.array(list(np.meshgrid(*Frequencies2, indexing='ij')))
        kk = np.sum(k**2,axis=0)

        G = self.corrlen**(17/3) / (1 + (self.corrlen**2) * kk)**(17/12)

        noise2[...,0] *= G
        noise2[...,1] *= G
        noise2[...,2] *= G

        ### STEP 4

        # restrict solution
        f = fft.ifftn(noise2, axes=(0,1,2)).real[...,:Nz,:]
        f = self.factor * f[self.DomainSlice]# / self.TransformNorm
        return f 

    def compute_vector_potential_nonuniform_Fourier_polar(self, delta, r, component=0, **kwargs):
        Robin_const = kwargs.get('Robin_const', None)
        if Robin_const is np.infty: Robin_const = 'infty'
        Robin_const = ['infty', 'infty', Robin_const] ### 3rd component is None if is not in kwargs
        # Robin_const = [np.infty, np.infty, kwargs.get('Robin_const', None)] ### 3rd component is None if is not in kwargs
        mode = kwargs.get('mode', None)

        if not self.isParallel:
            ### SEQUENTIAL
            time_start = time()
            psi = np.zeros((len(r),len(delta)), dtype=np.complex)
            for i in range(len(r)):
                psi[i,:] = self.fde_solve(delta, r[i], 0, Robin_const=Robin_const[component], component=component, t=0, adjoint=True, jac=False, grad_coef=False, mode=mode)
            # print('Runtime (Sequential): ', time()-time_start)

        if self.isParallel:
            ### PARALLEL
            r_split = np.array_split(r, self.nproc)
            solve_split = [deepcopy(self.fde_solve) for i in range(self.nproc)]
            time_start = time()
            func = partial(func_parallel_polar, rhs=delta, Robin_const=Robin_const[component], component=component, mode=mode)
            psi_list = list(self.parallel_pool.map(func, zip(r_split, solve_split)))
            # psi_list = func_parallel_polar2(solve_split, r_split, rhs=delta, Robin_const=Robin_const[component], component=component)
            psi_par = np.vstack(psi_list)
            psi = psi_par
            print('Runtime (Parallel):   ', time()-time_start)

        return psi

    
    ### Gradient (for optimization)
    def Gradient(self, f_hat, coef1, coef2_list, nPar, Robin_const=None):
        Robin_const = [None, None, Robin_const]
        k1, k2 = np.meshgrid(*self.Frequencies[:2], indexing='ij')
        f_hat = fft.fft(fft.fft(f_hat, axis = 1), axis = 0)

        grad = np.zeros(list(f_hat.shape) + [nPar], dtype=f_hat.dtype)

        self.fde_solve_grad.reset_parameters(coef=coef1)

        for comp in range(nPar):
            if comp==nPar-1:
                ### derivative wrt Robin const
                def func(args):
                    x, k1, k2, Robin_const = args
                    e1 = np.zeros_like(x)
                    e1[0] = 1
                    y = -self.fde_solve(e1, k1, k2, Robin_const=Robin_const, adjoint=True)
                    y *= x[0]
                    return y
            else:
                ### derivative wrt expansion parameters
                coef2 = lambda z: coef2_list(z, comp=comp)
                self.fde_solve_grad_aux.reset_parameters(coef=coef2)

                def func(args):
                    x, k1, k2, Robin_const = args
                    y = -self.fde_solve_grad_aux.ode_solve.apply_matvec(-1, x, k1, k2)
                    y = self.fde_solve_grad(y, k1, k2, Robin_const=Robin_const, adjoint=True)
                    y += coef2(self.grid) * x
                    y *= self.alpha/2 * coef1(self.grid)**(self.alpha/2-1)
                    return y
                

            for l in range(3):
                iter_arg = [ (f_hat[i,j,:,l], k1[i,j], k2[i,j], Robin_const[l]) for i in range(self.Nd[0]) for j in range(self.Nd[1]) ]
                grad[:,:,:,l,comp] = np.array(list(map(func, iter_arg)), dtype=grad.dtype).reshape(self.Nd)

        
        grad = fft.ifft(fft.ifft(grad, axis = 1), axis = 0).real

        return grad


#######################################################################################################
#	Best Rational Approximation for generalized VK spectrum wind field with blocking
#######################################################################################################
### - Non-stationary covariances
### - Optimal method

class Sampling_Rational_Generalized_VK_Wind_Blocking(Sampling_Rational_VK_Wind_Blocking):
    '''
    Solves (1 -\nabla\cdot ( L(x)^2 \nabla ))^\alpha (-\nabla\cdot ( L(x)^2 \nabla u ))^\beta u = f
    '''
    def __init__(self, RandomField, **kwargs):
        super().__init__(RandomField, **kwargs)

        from RandomFieldModule.utilities.fde_solve import fde_solve

        self.alpha = 11/12
        self.beta = 1/2
        self.c = 0.00333333
        # self.c = 1.e-2

        # instantiate rational approximation object
        L, Nd = self.L, self.Nd
        self.fde_solve = fde_solve(Nd[2], self.alpha, self.corr_len_fun, domain_height=L[2], beta=self.beta)

    def __call__(self, noise, **kwargs):
        Robin_const = [np.infty, np.infty, kwargs.get('Robin_const')] ### 3rd component is None if is not in kwargs
        adjoint = kwargs.get('adjoint', False)

        ## Fourier transform of RHS in x- and y-coordinates
        f_hat = noise
        f_hat = fft.fft(fft.fft(f_hat, axis = 1), axis = 0)

        if not adjoint:
            ## Correlate noise
            f_hat = noise / np.sqrt(self.L[2] / self.Nd[2])
            f_hat = np.apply_along_axis(self.fde_solve.apply_sqrtMass, -1, f_hat)
            f_hat = self.smoothen_noise(f_hat)
        else:
            # Apply curl
            f_hat = self.curl(f_hat, adjoint=True)
            raise Exception('Never applied') ### we don't use it

        # define frequencies in 2D domain (x & y)
        k1, k2 = np.meshgrid(*self.Frequencies[:2], indexing='ij')

        # solve rational approx problem (in z) for each k1, k2
        t0=time()

        # func = lambda arg: self.fde_solve(*arg)
        # for l in range(3):
        #     iter_arg = [ (f_hat[i,j,:,l], k1[i,j], k2[i,j], Robin_const[l], adjoint) for i in range(self.Nd[0]) for j in range(self.Nd[1]) ]
        #     t0 = time()
        #     f_hat[:,:,:,l] = np.array(list(map(func, iter_arg))).reshape(self.Nd)
        # print('Time  RA:', time()-t0)

        rhs = np.zeros(f_hat.shape[2], dtype=f_hat.dtype)
        for l in range(3):
            for i in range(self.Nd[0]):
                for j in range(self.Nd[1]):
                    rhs[:] = f_hat[i,j,:,l]
                    f_hat[i,j,:,l] = self.fde_solve(rhs, k1[i,j], k2[i,j], Robin_const=Robin_const[l], component=l, t=0, adjoint=adjoint, jac=False, grad_coef=False)

        if not adjoint:
            # Apply curl
            f_hat = self.curl(f_hat, adjoint=False)
            # f_hat = self.curl(f_hat, adjoint=False)
        else:
            ## Correlate noise
            f_hat = self.smoothen_noise(f_hat)
            raise Exception('Never applied') ### we don't use it

        # Inverse Fourier transform of RHS in x- and y-coordinates
        f = fft.ifft(fft.ifft(f_hat, axis = 1), axis = 0)
        f = self.factor * f.real[self.DomainSlice]# / self.TransformNorm

        return f

    def smoothen_noise(self, f_hat):

        k = np.array(list(np.meshgrid(*self.Frequencies, indexing='ij')))
        kk = np.sum(k**2,axis=0)

        f_hat = fft.fft(f_hat, axis = 2)
        f_hat[...,0] = f_hat[...,0]*np.exp(-self.c*np.sqrt(kk))
        f_hat[...,1] = f_hat[...,1]*np.exp(-self.c*np.sqrt(kk))
        f_hat[...,2] = f_hat[...,2]*np.exp(-self.c*np.sqrt(kk))
        return fft.ifft(f_hat, axis = 2)

#######################################################################################################
#	Best Rational Approximation for rapid distortion wind field with blocking
#######################################################################################################
### - Non-stationary covariances
### - Optimal method

class Sampling_Rational_Rapid_Distortion_Wind_Blocking(Sampling_Rational_VK_Wind_Blocking):
    '''
    Solves (1 -\nabla\cdot ( \Theta_t \nabla ))^\alpha u = f_t
    '''
    def __init__(self, RandomField, **kwargs):
        super().__init__(RandomField, **kwargs)

        from RandomFieldModule.utilities.fde_solve import fde_solve

        self.alpha = 17/12
        self.t = 1.0

        # instantiate rational approximation object
        L, Nd = self.L, self.Nd
        self.fde_solve = fde_solve(Nd[2], self.alpha, self.corr_len_fun, domain_height=L[2], t=self.t)

    def __call__(self, noise, **kwargs):
        Robin_const = [np.infty, np.infty, kwargs.get('Robin_const')] ### 3rd component is None if is not in kwargs
        t = kwargs.get('t', 1.0)
        adjoint = kwargs.get('adjoint', False)

        ## Fourier transform of RHS in x- and y-coordinates
        f_hat = noise
        f_hat = fft.fft(fft.fft(f_hat, axis = 1), axis = 0)

        if not adjoint:
            ## Correlate noise
            f_hat = noise / np.sqrt(self.L[2] / self.Nd[2])
            f_hat = np.apply_along_axis(self.fde_solve.apply_sqrtMass, -1, f_hat)
            f_hat = self.distort_noise(f_hat, t)
        else:
            # Apply curl
            f_hat = self.curl(f_hat, adjoint=True)
            raise Exception('Never applied') ### we don't use it

        # define frequencies in 2D domain (x & y)
        k1, k2 = np.meshgrid(*self.Frequencies[:2], indexing='ij')

        # solve rational approx problem (in z) for each k1, k2
        t0=time()

        # func = lambda arg: self.fde_solve(*arg)
        # for l in range(3):
        #     iter_arg = [ (f_hat[i,j,:,l], k1[i,j], k2[i,j], Robin_const[l], adjoint, False, None, t) for i in range(self.Nd[0]) for j in range(self.Nd[1]) ]
        #     t0 = time()
        #     f_hat[:,:,:,l] = np.array(list(map(func, iter_arg))).reshape(self.Nd)
        # print('Time  RA:', time()-t0)

        rhs = np.zeros(f_hat.shape[2], dtype=f_hat.dtype)
        for l in range(3):
            for i in range(self.Nd[0]):
                for j in range(self.Nd[1]):
                    rhs[:] = f_hat[i,j,:,l]
                    f_hat[i,j,:,l] = self.fde_solve(rhs, k1[i,j], k2[i,j], Robin_const=Robin_const[l], component=l, t=t, adjoint=adjoint, jac=False, grad_coef=False)

        if not adjoint:
            # Apply curl
            f_hat = self.curl(f_hat, adjoint=False)
        else:
            raise Exception('Never applied') ### we don't use it

        # Inverse Fourier transform of RHS in x- and y-coordinates
        f = fft.ifft(fft.ifft(f_hat, axis = 1), axis = 0)
        f = self.factor * f.real[self.DomainSlice] # / self.TransformNorm

        return f
        

    def distort_noise(self, f_hat, beta):

        f_hat = fft.fft(f_hat, axis = 2)

        # L, Nd, d = self.L, self.Nd, self.ndim
        # Frequencies = [(2*pi/L[j])*(Nd[j]*fft.fftfreq(Nd[j])) for j in range(d)]

        k = np.array(list(np.meshgrid(*self.Frequencies, indexing='ij')))

        with np.errstate(divide='ignore', invalid='ignore'):

            # beta = self.Gamma * (kk * self.corrlen**2)**(-1/3) / np.sqrt( hyp2f1(1/3, 17/6, 4/3, -1/(kk*self.corrlen**2)) )
            # beta[np.where(kk==0)] = 0

            k1  = k[0,...]
            k2  = k[1,...]
            k3  = k[2,...]
            k30  = k3 + beta*k1

            kk = k1**2 + k2**2 + k3**2
            kk0 = k1**2 + k2**2 + k30**2

            #### RDT

            s = k1**2 + k2**2
            C1  =  beta * k1**2 * (kk0 - 2 * k30**2 + beta * k1 * k30) / (kk * s)
            tmp =  beta * k1 * np.sqrt(s) / (kk0 - k30 * k1 * beta)
            C2  =  k2 * kk0 / s**(3/2) * np.arctan (tmp)

            zeta1_by_zeta3 =  (C1 - k2/k1 * C2)*kk/kk0
            zeta2_by_zeta3 =  (k2/k1 *C1 + C2)*kk/kk0
            one_by_zeta3 =  kk/kk0

            # deal with divisions by zero (2/2)
            zeta1_by_zeta3 = np.nan_to_num(zeta1_by_zeta3)
            zeta2_by_zeta3 = np.nan_to_num(zeta2_by_zeta3)
            one_by_zeta3 = np.nan_to_num(one_by_zeta3)

            f_hat[...,2] = -f_hat[...,0]*zeta1_by_zeta3 - f_hat[...,1]*zeta2_by_zeta3 + f_hat[...,2]*one_by_zeta3

            return fft.ifft(f_hat, axis = 2)


    def compute_vector_potential_nonuniform_Fourier(self, delta, k1, k2, component=0, **kwargs):
        Robin_const = kwargs.get('Robin_const', None)
        tau = kwargs.get('tau', 0)
        if Robin_const is np.infty: Robin_const = 'infty'
        Robin_const = ['infty', 'infty', Robin_const] ### 3rd component is None if is not in kwargs
        # Robin_const = [np.infty, np.infty, kwargs.get('Robin_const', None)] ### 3rd component is None if is not in kwargs
        mode = kwargs.get('mode', None)
        noFactor = kwargs.get('noFactor', False)

        if not self.isParallel:
            ### SEQUENTIAL
            # time_start = time()
            psi = np.zeros((len(k1), len(k2), len(delta)), dtype=np.complex)
            for i in range(len(k1)):
                for j in range(len(k2)):
                    psi[i,j,:] = self.fde_solve(delta, k1[i], k2[j], Robin_const=Robin_const[component], component=component, t=tau, adjoint=True, mode=mode, noL2factor=noFactor)
            # print('Runtime (Sequential): ', time()-time_start)

        if self.isParallel:
            ### PARALLEL
            raise Exception('Not implemented !')

        if not noFactor:
            psi *= self.factor

        return psi


    def distorted_noise_covariance(self, k1, k2, k3, tau_func):

        with np.errstate(divide='ignore', invalid='ignore'):

            # k = np.array(list(np.meshgrid(k1, k2, k3, indexing='ij')))
            # k1  = k[0,...]
            # k2  = k[1,...]
            # k3  = k[2,...]
            k1, k2, k3 = np.meshgrid(k1, k2, k3, indexing='ij')

            if isinstance(tau_func, Callable):
                tau = tau_func(k1, k2, k3)
            else:
                tau = tau_func

            k30  = k3 + tau*k1


            kk = k1**2 + k2**2 + k3**2
            kk0 = k1**2 + k2**2 + k30**2

            s = k1**2 + k2**2
            C1  =  tau * k1**2 * (kk0 - 2 * k30**2 + tau * k1 * k30) / (kk * s)
            tmp =  tau * k1 * np.sqrt(s) / (kk0 - k30 * k1 * tau)
            C2  =  k2 * kk0 / s**(3/2) * np.arctan (tmp)
            

            zeta1_by_zeta3 =  (C1 - k2/k1 * C2)*kk/kk0
            zeta2_by_zeta3 =  (k2/k1 *C1 + C2)*kk/kk0
            one_by_zeta3   =  kk/kk0
            term33 =  ( ( C1**2 + C2**2 ) * (k1**2 + k2**2) / k1**2 + 1 ) * (kk/kk0)**2

            zeta1_by_zeta3[np.isnan(zeta1_by_zeta3)] = 0
            zeta2_by_zeta3[np.isnan(zeta2_by_zeta3)] = 0
            one_by_zeta3[np.isnan(zeta2_by_zeta3)] = 0
            term33[np.isnan(term33)] = 0

            # Column3 = [-zeta1_by_zeta3, -zeta2_by_zeta3, term33]
            Column3 = [-zeta1_by_zeta3, -zeta2_by_zeta3, one_by_zeta3]

            return Column3


    ### z-derivative
    def Dz(self, f, adjoint=False):
        h = self.h
        dzf = np.zeros_like(f)
        if adjoint:
            dzf[...,0] = 0
            dzf[...,1] = (f[...,0]/h[0] - f[...,2]/(h[1] + h[2]))
            dzf[...,-2] = f[...,-3]/(h[-2] + h[-3])
            dzf[...,-1] = f[...,-2]/(h[-1] + h[-2])
            dzf[...,2:-2] = -(f[...,3:-1]/(h[2:-1] + h[3:]) - f[...,1:-3]/(h[:-3] + h[1:-2]))
        else:
            dzf[:,:,2:-1] = (f[:,:,3:] - f[:,:,1:-2]) / (h[2:] + h[1:-1])
            dzf[:,:,0] = f[:,:,1] / h[0]
            dzf[:,:,1] = f[:,:,2] / (h[1] + h[0])
            dzf[:,:,-1] = 0
        return dzf























#######################################################################################################
#######################################################################################################
#	Parallel cumputations
#######################################################################################################
#######################################################################################################

def func_parallel_polar(arg, rhs, **kwargs):
    r, solve = arg
# def func_parallel_polar(args):
    # fde_solve, r, rhs, Robin_const, component = args
    # print(fde_solve)
    arr = np.zeros([r.size, rhs.size], dtype=np.complex)
    for i in range(r.size):
        arr[i,:] = solve(rhs, r[i], 0, **kwargs)
    return arr


def func_parallel_polar2(solve_split, r_split, **kwargs):
    nproc = len(r_split)
    pool = Pool(nproc)
    # solve_split = [deepcopy(solve) for i in range(nproc)]
    func = partial(func_parallel_polar, **kwargs)
    return list(pool.map(func, zip(r_split, solve_split)))<|MERGE_RESOLUTION|>--- conflicted
+++ resolved
@@ -1,20 +1,7 @@
-<<<<<<< HEAD
 import os
 import sys
 from collections.abc import Callable, Iterable
-from copy import deepcopy
-
-=======
-
-import os, sys
-from math import *
-import numpy as np
-import scipy.fftpack as fft
-from time import time
-from scipy.special import hyp2f1
-from collections.abc import Iterable, Callable
-from multiprocessing import Pool
->>>>>>> e2c77497
+
 # from pathos.multiprocessing import ProcessingPool as Pool
 # from multiprocessing import Process, Value, Array
 # from multiprocessing import Pool
@@ -30,7 +17,6 @@
 from .utilities.common import FourierOfGaussian, SpacialCovariance, autocorrelation
 from .utilities.fde_solve import fde_solve
 
-<<<<<<< HEAD
 METHOD_DST = "dst"
 METHOD_DCT = "dct"
 METHOD_FFT = "fft"
@@ -48,110 +34,114 @@
 METHOD_VF_RAT_HALFSPACE_VK = "vf_rat_halfspace_VK"
 METHOD_VF_RAT_HALFSPACE_GEN_VK = "vf_rat_halfspace_gen_VK"
 METHOD_VF_RAT_HALFSPACE_RAPID_DISTORTION = "vf_rat_halfspace_rapid_distortion"
-=======
-
->>>>>>> e2c77497
-
-
-METHOD_DST  = 'dst'
-METHOD_DCT  = 'dct'
-METHOD_FFT  = 'fft'
-METHOD_FFTW = 'fftw'
-METHOD_VF_FFTW = 'vf_fftw'
-METHOD_VF_FFT_HALFSPACE = 'vf_fft_halfspace'
-METHOD_VF_FFT_HALFSPACE_SPDE = 'vf_fft_halfspace_spde'
-METHOD_NFFT = 'nfft'
-METHOD_VF_NFFT = 'vf_nfft'
-METHOD_H2   = 'H2'
-METHOD_H2_hlibpro = 'H2_hlibpro'
-METHOD_H2_h2tools = 'H2_h2tools'
-METHOD_ODE = 'ODE'
-METHOD_RAT = 'Rational'
-METHOD_VF_RAT_HALFSPACE_VK = 'vf_rat_halfspace_VK'
-METHOD_VF_RAT_HALFSPACE_GEN_VK = 'vf_rat_halfspace_gen_VK'
-METHOD_VF_RAT_HALFSPACE_RAPID_DISTORTION = 'vf_rat_halfspace_rapid_distortion'
-
-
-#######################################################################################################
+
+
+#######################################################################################################
+
 
 class Sampling_method_base:
-
     def __init__(self, RandomField):
         self.verbose = RandomField.verbose
-        self.L, self.Nd, self.ndim = RandomField.L, RandomField.ext_grid_shape, RandomField.ndim
+        self.L, self.Nd, self.ndim = (
+            RandomField.L,
+            RandomField.ext_grid_shape,
+            RandomField.ndim,
+        )
         self.DomainSlice = RandomField.DomainSlice
 
 
 class Sampling_method_freq(Sampling_method_base):
-
     def __init__(self, RandomField):
         super().__init__(RandomField)
         L, Nd, d = self.L, self.Nd, self.ndim
-        self.Frequencies = [(2*pi/L[j])*(Nd[j]*fft.fftfreq(Nd[j])) for j in range(d)]
+        self.Frequencies = [
+            (2 * pi / L[j]) * (Nd[j] * fft.fftfreq(Nd[j])) for j in range(d)
+        ]
         self.TransformNorm = np.sqrt(L.prod())
         self.Spectrum = RandomField.Covariance.precompute_Spectrum(self.Frequencies)
 
 
-
-#######################################################################################################
-#	Fourier Transform (FFTW)
+#######################################################################################################
+# 	Fourier Transform (FFTW)
 #######################################################################################################
 ### - Only stationary covariance
 ### - Uses the Fastest Fourier Transform on the West
 
+
 class Sampling_FFTW(Sampling_method_freq):
-
     def __init__(self, RandomField):
         super().__init__(RandomField)
 
         import pyfftw
+
         shpR = RandomField.ext_grid_shape
         shpC = shpR.copy()
-        shpC[-1] = int(shpC[-1] // 2)+1
+        shpC[-1] = int(shpC[-1] // 2) + 1
         axes = np.arange(self.ndim)
-        flags=('FFTW_MEASURE', 'FFTW_DESTROY_INPUT', 'FFTW_UNALIGNED')
-        self.fft_x     = pyfftw.empty_aligned(shpR, dtype='float64')
-        self.fft_y 	   = pyfftw.empty_aligned(shpC, dtype='complex128')
-        self.fft_plan  = pyfftw.FFTW(self.fft_x, self.fft_y, axes=axes, direction='FFTW_FORWARD',  flags=flags)
-        self.ifft_plan = pyfftw.FFTW(self.fft_y, self.fft_x, axes=axes, direction='FFTW_BACKWARD', flags=flags)
-        self.Spectrum_half = self.Spectrum[...,:shpC[-1]] * np.sqrt(self.Nd.prod())
+        flags = ("FFTW_MEASURE", "FFTW_DESTROY_INPUT", "FFTW_UNALIGNED")
+        self.fft_x = pyfftw.empty_aligned(shpR, dtype="float64")
+        self.fft_y = pyfftw.empty_aligned(shpC, dtype="complex128")
+        self.fft_plan = pyfftw.FFTW(
+            self.fft_x, self.fft_y, axes=axes, direction="FFTW_FORWARD", flags=flags
+        )
+        self.ifft_plan = pyfftw.FFTW(
+            self.fft_y, self.fft_x, axes=axes, direction="FFTW_BACKWARD", flags=flags
+        )
+        self.Spectrum_half = self.Spectrum[..., : shpC[-1]] * np.sqrt(self.Nd.prod())
 
     def __call__(self, noise):
         self.fft_x[:] = noise
         self.fft_plan()
-        self.fft_y[:] *= self.Spectrum_half 
+        self.fft_y[:] *= self.Spectrum_half
         self.ifft_plan()
         return self.fft_x[self.DomainSlice] / self.TransformNorm
 
 
 #######################################################################################################
-#	Vector Field Fourier Transform (VF_FFTW)
+# 	Vector Field Fourier Transform (VF_FFTW)
 #######################################################################################################
 ### - Random vector fields
 ### - Only stationary covariance
 ### - Uses the Fastest Fourier Transform in the West
 
+
 class Sampling_VF_FFTW(Sampling_method_freq):
-
     def __init__(self, RandomField):
         super().__init__(RandomField)
 
         import pyfftw
+
         try:
-            n_cpu = int(os.environ['OMP_NUM_THREADS'])
+            n_cpu = int(os.environ["OMP_NUM_THREADS"])
         except:
             n_cpu = 1
         shpR = RandomField.ext_grid_shape
         shpC = shpR.copy()
-        shpC[-1] = int(shpC[-1] // 2)+1
+        shpC[-1] = int(shpC[-1] // 2) + 1
         axes = np.arange(self.ndim)
-        flags=('FFTW_MEASURE', 'FFTW_DESTROY_INPUT', 'FFTW_UNALIGNED')
-        self.fft_x     = pyfftw.empty_aligned(shpR, dtype='float64')
-        self.fft_y 	   = pyfftw.empty_aligned(shpC, dtype='complex128')
-        self.fft_plan  = pyfftw.FFTW(self.fft_x, self.fft_y, axes=axes, direction='FFTW_FORWARD',  flags=flags, threads=n_cpu)
-        self.ifft_plan = pyfftw.FFTW(self.fft_y, self.fft_x, axes=axes, direction='FFTW_BACKWARD', flags=flags, threads=n_cpu)
-        self.Spectrum_half = self.Spectrum[...,:shpC[-1]]
-        self.hat_noise = np.stack([np.zeros(shpC, dtype='complex128') for _ in range(3)], axis=-1)
+        flags = ("FFTW_MEASURE", "FFTW_DESTROY_INPUT", "FFTW_UNALIGNED")
+        self.fft_x = pyfftw.empty_aligned(shpR, dtype="float64")
+        self.fft_y = pyfftw.empty_aligned(shpC, dtype="complex128")
+        self.fft_plan = pyfftw.FFTW(
+            self.fft_x,
+            self.fft_y,
+            axes=axes,
+            direction="FFTW_FORWARD",
+            flags=flags,
+            threads=n_cpu,
+        )
+        self.ifft_plan = pyfftw.FFTW(
+            self.fft_y,
+            self.fft_x,
+            axes=axes,
+            direction="FFTW_BACKWARD",
+            flags=flags,
+            threads=n_cpu,
+        )
+        self.Spectrum_half = self.Spectrum[..., : shpC[-1]]
+        self.hat_noise = np.stack(
+            [np.zeros(shpC, dtype="complex128") for _ in range(3)], axis=-1
+        )
         # self.TransformNorm = self.TransformNorm / np.sqrt(self.Nd.prod())
         self.shpC = shpC
 
@@ -159,85 +149,84 @@
         tmp = np.zeros(noise.shape)
         # tmp2 = np.zeros(noise.shape, dtype='complex64')
         for i in range(noise.shape[-1]):
-            self.fft_x[:] = noise[...,i]
+            self.fft_x[:] = noise[..., i]
             self.fft_plan()
-            self.hat_noise[...,i] = self.fft_y[:]
+            self.hat_noise[..., i] = self.fft_y[:]
             # tmp2[...,i] = FourierOfGaussian(noise[...,i]) * np.sqrt(self.Nd.prod())
-        #TODO use an anisotropic TranformOfGaussian function
+        # TODO use an anisotropic TranformOfGaussian function
         # self.hat_noise  = np.einsum('kl...,...l->...k' , self.Spectrum, self.hat_noise)
-        self.hat_noise  = np.einsum('kl...,...l->...k' , self.Spectrum_half, self.hat_noise)
+        self.hat_noise = np.einsum(
+            "kl...,...l->...k", self.Spectrum_half, self.hat_noise
+        )
 
         # div=0
 
         # k = np.array(list(np.meshgrid(*self.Frequencies, indexing='ij')))[...,:self.shpC[-1]]
 
         for i in range(noise.shape[-1]):
-            self.fft_y[:] = self.hat_noise[...,i]
+            self.fft_y[:] = self.hat_noise[..., i]
             # div += self.hat_noise[...,i] * 1j * k[i,...]
             self.ifft_plan()
-            tmp[...,i] = self.fft_x[:]
-
-        # self.fft_y[:] = div 
+            tmp[..., i] = self.fft_x[:]
+
+        # self.fft_y[:] = div
         # self.ifft_plan()
         # div2 = self.fft_x[:]
 
-
-
         return tmp[self.DomainSlice] / self.TransformNorm
 
 
 #######################################################################################################
-#	Fourier Transform for synthetic wind fields with blocking by the ground
+# 	Fourier Transform for synthetic wind fields with blocking by the ground
 #######################################################################################################
 ### - Only stationary covariance
 ### - Uses sscipy.fftpack (non the fastest solution)
 
+
 # class Sampling_VF_Halfspace(Sampling_method_freq):
 class Sampling_VF_Halfspace(Sampling_VF_FFTW):
-
     def __init__(self, RandomField):
         super().__init__(RandomField)
-        
+
         self.Gamma = RandomField.Gamma
 
-
     def __call__(self, noise):
-
         fftImplementation = True
 
         if fftImplementation:
-
             f = super().__call__(noise)
             # return f
-            np.seterr(divide='ignore', invalid='ignore')
+            np.seterr(divide="ignore", invalid="ignore")
 
             # Now f corresponds to the solution without blocking
             # Let us apply respectively homogeneous Dirichlet on z=0 and Neumann on z=z_max
 
             # apply free space Laplacian in frequency domain
-            k = np.array(list(np.meshgrid(*self.Frequencies, indexing='ij')))
-            kk = np.sum(k**2,axis=0)
+            k = np.array(list(np.meshgrid(*self.Frequencies, indexing="ij")))
+            kk = np.sum(k**2, axis=0)
 
             # kk = np.sum(k**2,axis=0)
             # for i in range(3):
             #     f[...,i] = fft.ifftn( fft.fftn(f[...,i]) * kk ).real
-            i=2
-            f[...,i] = fft.ifftn( fft.fftn(f[...,i]) * kk ).real
+            i = 2
+            f[..., i] = fft.ifftn(fft.fftn(f[..., i]) * kk).real
 
             # double domain w.r.t z
             L, Nd, d = np.copy(self.L), np.copy(self.Nd), self.ndim
             Nz = Nd[2]
-            Nd[2] = 2*Nd[2]
+            Nd[2] = 2 * Nd[2]
             L[2] *= 2
-            Frequencies2 = [(2*pi/L[j])*(Nd[j]*fft.fftfreq(Nd[j])) for j in range(d)]
-            k = np.array(list(np.meshgrid(*Frequencies2, indexing='ij')))
-            kk = np.sum(k**2,axis=0)
-            
+            Frequencies2 = [
+                (2 * pi / L[j]) * (Nd[j] * fft.fftfreq(Nd[j])) for j in range(d)
+            ]
+            k = np.array(list(np.meshgrid(*Frequencies2, indexing="ij")))
+            kk = np.sum(k**2, axis=0)
+
             kk[np.where(kk == 0)] = 1
             shape2 = list(noise.shape)
             shape2[2] = Nd[2]
-            f_hat2 = np.zeros(shape2, dtype='complex64')
-            f_hat2[...,:Nz,:] = f
+            f_hat2 = np.zeros(shape2, dtype="complex64")
+            f_hat2[..., :Nz, :] = f
             # for i in range(3):
             #     f_hat2[...,i] = fft.fft(f_hat2[...,i], axis = 2)
             #     if i==2: f_hat2[...,i] = 2j*f_hat2[...,i].imag
@@ -246,143 +235,178 @@
             #     ### Laplace
             #     f_hat2[...,i] = f_hat2[...,i] / kk
             #     f_hat2[...,i] = fft.ifftn(f_hat2[...,i])
-            i=2
-            f_hat2[...,i] = fft.fft(f_hat2[...,i], axis = 2)
-            f_hat2[...,i] = 2j*f_hat2[...,i].imag
-            f_hat2[...,i] = fft.fft(fft.fft(f_hat2[...,i], axis = 1), axis = 0)
-            f_hat2[...,i] = f_hat2[...,i] / kk
-            f_hat2[...,i] = fft.ifftn(f_hat2[...,i])
-
-            return f_hat2[...,:Nz,:].real
-
-
-        else: # slow implimentation
-        
+            i = 2
+            f_hat2[..., i] = fft.fft(f_hat2[..., i], axis=2)
+            f_hat2[..., i] = 2j * f_hat2[..., i].imag
+            f_hat2[..., i] = fft.fft(fft.fft(f_hat2[..., i], axis=1), axis=0)
+            f_hat2[..., i] = f_hat2[..., i] / kk
+            f_hat2[..., i] = fft.ifftn(f_hat2[..., i])
+
+            return f_hat2[..., :Nz, :].real
+
+        else:  # slow implimentation
             ## Construct RHS in Fourier space
-            f_hat = np.zeros(noise.shape, dtype='complex64')
+            f_hat = np.zeros(noise.shape, dtype="complex64")
             for i in range(noise.shape[-1]):
-                f_hat[...,i] = fft.fftn(noise[...,i])
-            f_hat = np.einsum('kl...,...l->...k' , self.Spectrum, f_hat)
+                f_hat[..., i] = fft.fftn(noise[..., i])
+            f_hat = np.einsum("kl...,...l->...k", self.Spectrum, f_hat)
 
             # apply free space Laplacian in frequency domain
-            k = np.array(list(np.meshgrid(*self.Frequencies, indexing='ij')))
-            kk = np.sum(k**2,axis=0)
+            k = np.array(list(np.meshgrid(*self.Frequencies, indexing="ij")))
+            kk = np.sum(k**2, axis=0)
             for i in range(3):
-                f_hat[...,i] = f_hat[...,i] * kk
+                f_hat[..., i] = f_hat[..., i] * kk
 
             # Inverse Fourier transform of RHS in z-coordinate
-            f_hat = fft.ifft(f_hat, axis = 2)
+            f_hat = fft.ifft(f_hat, axis=2)
 
             # Define the Green's function
             # green = lambda c, z1, z2 : np.pi * np.divide(1,c) * ( np.exp(-c*np.abs(z1-z2)) ) if (c > 0) else -np.pi * np.abs(z1-z2) # this is the free space Green's function (for testing)
-            green = lambda c, z1, z2 : np.pi * np.divide(1,c) *( np.exp(-c*np.abs(z1-z2)) - np.exp(-c*np.abs(z1+z2)) ) if (c > 0) else -np.pi * ( np.abs(z1-z2) - np.abs(z1+z2) )
+            green = (
+                lambda c, z1, z2: np.pi
+                * np.divide(1, c)
+                * (np.exp(-c * np.abs(z1 - z2)) - np.exp(-c * np.abs(z1 + z2)))
+                if (c > 0)
+                else -np.pi * (np.abs(z1 - z2) - np.abs(z1 + z2))
+            )
             # green = lambda c, z1, z2 : 1/(2*c) *( np.exp(-c*np.abs(z1-z2)) - np.exp(-c*np.abs(z1+z2)) )
-            k12 = np.array(list(np.meshgrid(*self.Frequencies[:2], indexing='ij')))
-            k12_norm = np.sqrt(np.sum(k12**2,axis=0))
-
-            G_size = (self.Frequencies[0].size,self.Frequencies[1].size,self.Frequencies[2].size,self.Frequencies[2].size)
-            k12_norm = np.tile(k12_norm[...,np.newaxis,np.newaxis], (1,1,G_size[2],G_size[3]))
+            k12 = np.array(list(np.meshgrid(*self.Frequencies[:2], indexing="ij")))
+            k12_norm = np.sqrt(np.sum(k12**2, axis=0))
+
+            G_size = (
+                self.Frequencies[0].size,
+                self.Frequencies[1].size,
+                self.Frequencies[2].size,
+                self.Frequencies[2].size,
+            )
+            k12_norm = np.tile(
+                k12_norm[..., np.newaxis, np.newaxis], (1, 1, G_size[2], G_size[3])
+            )
             h3 = self.L[2] / self.Nd[2]
 
-            z = np.array(range(G_size[2]))*h3
-            zz1,zz2 = np.meshgrid(z,z, indexing='ij')
-            zz1 = np.tile(zz1[np.newaxis,np.newaxis,...], (G_size[0],G_size[1],1,1))
-            zz2 = np.tile(zz2[np.newaxis,np.newaxis,...], (G_size[0],G_size[1],1,1))
+            z = np.array(range(G_size[2])) * h3
+            zz1, zz2 = np.meshgrid(z, z, indexing="ij")
+            zz1 = np.tile(
+                zz1[np.newaxis, np.newaxis, ...], (G_size[0], G_size[1], 1, 1)
+            )
+            zz2 = np.tile(
+                zz2[np.newaxis, np.newaxis, ...], (G_size[0], G_size[1], 1, 1)
+            )
 
             # deal with divisions by zero (1/2)
-            np.seterr(divide='ignore', invalid='ignore')
-
-            G = np.vectorize(green)(k12_norm,zz1,zz2)
+            np.seterr(divide="ignore", invalid="ignore")
+
+            G = np.vectorize(green)(k12_norm, zz1, zz2)
 
             # deal with divisions by zero (2/2)
             G = np.nan_to_num(G)
 
             for i in range(noise.shape[-1]):
-
                 # Convolve with Green's function
-                f_hat[...,i] = np.einsum('ijkl,ijl->ijk' , G, f_hat[...,i])
+                f_hat[..., i] = np.einsum("ijkl,ijl->ijk", G, f_hat[..., i])
 
             # Inverse Fourier transform of RHS in x- and y-coordinates
-            f_hat = fft.ifft(fft.ifft(f_hat, axis = 1), axis = 0)
+            f_hat = fft.ifft(fft.ifft(f_hat, axis=1), axis=0)
 
             return f_hat.real[self.DomainSlice] / self.TransformNorm
 
-#######################################################################################################
-#	Fourier Transform for synthetic wind fields with blocking by the ground
+
+#######################################################################################################
+# 	Fourier Transform for synthetic wind fields with blocking by the ground
 #######################################################################################################
 ### - Only stationary covariance
 ### - Uses the Fastest Fourier Transform in the West
 
+
 # class Sampling_VF_Halfspace_SPDE(Sampling_VF_FFTW):
 class Sampling_VF_Halfspace_SPDE(Sampling_method_base):
-
     def __init__(self, RandomField):
         super().__init__(RandomField)
 
         L, Nd, d = np.copy(self.L), np.copy(self.Nd), self.ndim
-        self.Frequencies = [(2*pi/L[j])*(Nd[j]*fft.fftfreq(Nd[j])) for j in range(d)]
+        self.Frequencies = [
+            (2 * pi / L[j]) * (Nd[j] * fft.fftfreq(Nd[j])) for j in range(d)
+        ]
         self.TransformNorm = np.sqrt(L.prod())
 
         # double domain w.r.t. z
         Nd[2] *= 2
         L[2] *= 2
-        Frequencies2 = [(2*pi/L[j])*(Nd[j]*fft.fftfreq(Nd[j])) for j in range(d)]
+        Frequencies2 = [
+            (2 * pi / L[j]) * (Nd[j] * fft.fftfreq(Nd[j])) for j in range(d)
+        ]
         self.Spectrum = RandomField.Covariance.precompute_Spectrum(Frequencies2)
 
         import pyfftw
+
         n_cpu = 1
         shpR = RandomField.ext_grid_shape.copy()
         # double domain w.r.t. z
         shpR[2] *= 2
         shpC = shpR.copy()
-        shpC[-1] = int(shpC[-1] // 2)+1
+        shpC[-1] = int(shpC[-1] // 2) + 1
         axes = np.arange(self.ndim)
-        flags=('FFTW_MEASURE', 'FFTW_DESTROY_INPUT', 'FFTW_UNALIGNED')
-        self.fft_x     = pyfftw.empty_aligned(shpR, dtype='float64')
-        self.fft_y 	   = pyfftw.empty_aligned(shpC, dtype='complex128')
-        self.fft_plan  = pyfftw.FFTW(self.fft_x, self.fft_y, axes=axes, direction='FFTW_FORWARD',  flags=flags, threads=n_cpu)
-        self.ifft_plan = pyfftw.FFTW(self.fft_y, self.fft_x, axes=axes, direction='FFTW_BACKWARD', flags=flags, threads=n_cpu)
-        
-        self.Spectrum_half = self.Spectrum[...,:shpC[-1]]
-        self.hat_noise = np.stack([np.zeros(shpC, dtype='complex128') for _ in range(3)], axis=-1)
+        flags = ("FFTW_MEASURE", "FFTW_DESTROY_INPUT", "FFTW_UNALIGNED")
+        self.fft_x = pyfftw.empty_aligned(shpR, dtype="float64")
+        self.fft_y = pyfftw.empty_aligned(shpC, dtype="complex128")
+        self.fft_plan = pyfftw.FFTW(
+            self.fft_x,
+            self.fft_y,
+            axes=axes,
+            direction="FFTW_FORWARD",
+            flags=flags,
+            threads=n_cpu,
+        )
+        self.ifft_plan = pyfftw.FFTW(
+            self.fft_y,
+            self.fft_x,
+            axes=axes,
+            direction="FFTW_BACKWARD",
+            flags=flags,
+            threads=n_cpu,
+        )
+
+        self.Spectrum_half = self.Spectrum[..., : shpC[-1]]
+        self.hat_noise = np.stack(
+            [np.zeros(shpC, dtype="complex128") for _ in range(3)], axis=-1
+        )
         self.TransformNorm = self.TransformNorm / np.sqrt(self.Nd.prod())
         self.shpR = shpR
         self.shpC = shpC
 
-
     def __call__(self, noise):
-
         ### STEP 1
 
         # create symmetric noise
         shape2 = list(noise.shape)
         Nz = shape2[2]
         shape2[2] *= 2
-        noise2 = np.zeros(shape2, dtype='float64')
-        noise2[...,:Nz,:] = noise
+        noise2 = np.zeros(shape2, dtype="float64")
+        noise2[..., :Nz, :] = noise
         # noise2[...,Nz:,:] = -np.flip(noise, axis=2)
-        noise2[...,Nz:,0] = -np.flip(noise[...,0], axis=2)
-        noise2[...,Nz:,1] = -np.flip(noise[...,1], axis=2)
-        noise2[...,Nz:,2] =  np.flip(noise[...,2], axis=2)
+        noise2[..., Nz:, 0] = -np.flip(noise[..., 0], axis=2)
+        noise2[..., Nz:, 1] = -np.flip(noise[..., 1], axis=2)
+        noise2[..., Nz:, 2] = np.flip(noise[..., 2], axis=2)
 
         # FFTW
         for i in range(noise2.shape[-1]):
-            self.fft_x[:] = noise2[...,i]
+            self.fft_x[:] = noise2[..., i]
             self.fft_plan()
-            self.hat_noise[...,i] = self.fft_y[:]
-        
+            self.hat_noise[..., i] = self.fft_y[:]
+
         # correlate noise
-        self.hat_noise = np.einsum('kl...,...l->...k' , self.Spectrum_half, self.hat_noise)
+        self.hat_noise = np.einsum(
+            "kl...,...l->...k", self.Spectrum_half, self.hat_noise
+        )
 
         # IFFTW
         for i in range(noise.shape[-1]):
-            self.fft_y[:] = self.hat_noise[...,i]
+            self.fft_y[:] = self.hat_noise[..., i]
             self.ifft_plan()
-            noise2[...,i] = self.fft_x[:]
+            noise2[..., i] = self.fft_x[:]
 
         # restrict solution
-        psi = noise2.real[...,:Nz,:] / self.TransformNorm
-
+        psi = noise2.real[..., :Nz, :] / self.TransformNorm
 
         ### STEP 2
 
@@ -408,14 +432,15 @@
 
         return psi
 
-#######################################################################################################
-#	Fourier Transform
+
+#######################################################################################################
+# 	Fourier Transform
 #######################################################################################################
 ### - Only stationary covariance
 ### - Uses sscipy.fftpack (non the fastest solution)
 
+
 class Sampling_FFT(Sampling_method_freq):
-
     def __init__(self, RandomField):
         super().__init__(RandomField)
 
@@ -427,15 +452,14 @@
         return y.real[self.DomainSlice] / self.TransformNorm
 
 
-
-#######################################################################################################
-#	Sine Transform
+#######################################################################################################
+# 	Sine Transform
 #######################################################################################################
 ### - Only stationary covariance
 ### - Uses sscipy.fftpack (non the fastest solution)
 
+
 class Sampling_DST(Sampling_method_freq):
-
     def __init__(self, RandomField):
         super().__init__(RandomField)
 
@@ -446,45 +470,43 @@
         return y[self.DomainSlice] / self.TransformNorm
 
 
-
-#######################################################################################################
-#	Cosine Transform
+#######################################################################################################
+# 	Cosine Transform
 #######################################################################################################
 ### - Only stationary covariance
 ### - Uses sscipy.fftpack (non the fastest solution)
 
+
 class Sampling_DCT(Sampling_method_freq):
-
     def __init__(self, RandomField):
         super().__init__(RandomField)
 
     def __call__(self, noise):
-        y = self.Spectrum * noise 
+        y = self.Spectrum * noise
         for j in range(self.ndim):
             y = fft.dct(y, axis=j, type=2)
         return y[self.DomainSlice] / self.TransformNorm
 
 
-
-#######################################################################################################
-#	Non-Uniform FFT
+#######################################################################################################
+# 	Non-Uniform FFT
 #######################################################################################################
 ### - Only stationary covariance
 ### - Non-regular grid
 
+
 class Sampling_NFFT(Sampling_method_freq):
-
     def __init__(self, RandomField):
         super().__init__(RandomField)
 
         # Prepare NFFT objects
         from pynfft.nfft import NFFT
+
         x = RandomField.nodes
         M = x.shape[1]
-        self.nfft_obj = NFFT(self.Nd, M)#, n=self.Nd, m=1)
+        self.nfft_obj = NFFT(self.Nd, M)  # , n=self.Nd, m=1)
         self.nfft_obj.x = (x - 0.5) / np.tile(self.L, [M, 1]).T
         self.nfft_obj.precompute()
-
 
     def __call__(self, noise):
         self.nfft_obj.f_hat = self.Spectrum * FourierOfGaussian(noise)
@@ -495,25 +517,32 @@
 
 
 #######################################################################################################
-#	Vector Field Non-Uniform FFT
+# 	Vector Field Non-Uniform FFT
 #######################################################################################################
 ### - Only stationary covariance
 ### - Non-regular grid
 
+
 class Sampling_VF_NFFT(Sampling_method_freq):
-
     def __init__(self, RandomField):
         super().__init__(RandomField)
 
         # Prepare NFFT objects
         from pynfft.nfft import NFFT
+
         # import pyfftw
         x = RandomField.nodes
         M = x.shape[0]
         self.nfft_obj = NFFT(self.Nd, M, n=self.Nd, m=1)
         self.nfft_obj.x = (x - 0.5) / np.tile(self.L, [M, 1])
         self.nfft_obj.precompute()
-        self.hat_noise = np.stack([np.zeros(RandomField.ext_grid_shape, dtype='complex128') for _ in range(3)], axis=-1)
+        self.hat_noise = np.stack(
+            [
+                np.zeros(RandomField.ext_grid_shape, dtype="complex128")
+                for _ in range(3)
+            ],
+            axis=-1,
+        )
 
         # n_cpu = 1
         # shpR = RandomField.ext_grid_shape
@@ -528,30 +557,28 @@
         # self.hat_noise = np.stack([np.zeros(shpC, dtype='complex64') for _ in range(3)], axis=-1)
         # self.Spectrum_half = self.Spectrum[...,:shpC[-1]]
 
-
     def __call__(self, noise):
         tmp = np.zeros(self.nfft_obj.x.shape)
         for i in range(noise.shape[-1]):
-            self.hat_noise[...,i] = fft.fftn(noise[...,i])
-        self.hat_noise  = np.einsum('kl...,...l->...k' , self.Spectrum, self.hat_noise)
+            self.hat_noise[..., i] = fft.fftn(noise[..., i])
+        self.hat_noise = np.einsum("kl...,...l->...k", self.Spectrum, self.hat_noise)
         # for i in range(self.ndim):
         #     self.hat_noise[...,i] = self.Spectrum[i,i,...] * self.hat_noise[...,i]
         # for i in range(noise.shape[-1]):
-            # self.fft_x[:] = noise[...,i]
-            # self.fft_plan()
-            # self.hat_noise[...,i] = self.fft_y[:]
+        # self.fft_x[:] = noise[...,i]
+        # self.fft_plan()
+        # self.hat_noise[...,i] = self.fft_y[:]
         # self.hat_noise  = np.einsum('kl...,...l->...k' , self.Spectrum_half, self.hat_noise)
         for i in range(self.ndim):
-            self.hat_noise = np.roll(self.hat_noise,int(self.Nd[i]/2),i)
+            self.hat_noise = np.roll(self.hat_noise, int(self.Nd[i] / 2), i)
         for i in range(noise.shape[-1]):
             # self.nfft_obj.f_hat[:] = 1.0
-            self.nfft_obj.f_hat = self.hat_noise[...,i]
+            self.nfft_obj.f_hat = self.hat_noise[..., i]
             y = self.nfft_obj.trafo()
             # y = fft.ifftn(self.hat_noise[...,i])
-            tmp[...,i] = np.array(y.real, dtype=np.float) 
+            tmp[..., i] = np.array(y.real, dtype=np.float)
         # tmp = tmp.reshape(self.field_shape)
         return tmp / self.TransformNorm
-
 
 
 #  import pyfftw
@@ -588,82 +615,106 @@
 
 
 #######################################################################################################
-#	Hierarchical matrix H2 (Fast Multipole)
+# 	Hierarchical matrix H2 (Fast Multipole)
 #######################################################################################################
 ### - Non-stationnary covariances
 ### - Non-regular grid
 
+
 class Sampling_H2(Sampling_method_base):
-
     def __init__(self, RandomField, lib=METHOD_H2, **kwargs):
         super().__init__(RandomField)
         L, Nd, d = self.L, self.Nd, self.ndim
-        if self.verbose: print('\nSetting up H2-matrix...\n')
-        
+        if self.verbose:
+            print("\nSetting up H2-matrix...\n")
+
         t0 = time()
 
-        axes = (np.arange(N).astype(np.float)/N,)*d
+        axes = (np.arange(N).astype(np.float) / N,) * d
         position = np.meshgrid(*axes)
         position = np.vstack(list(map(np.ravel, position)))
         nvoxels = position.shape[1]
 
         if lib in (METHOD_H2_hlibpro,):
             import os
-            os.system("export LD_LIBRARY_PATH=$LD_LIBRARY_PATH:/home/khristen/ThirdPartyCode/hlibpro-2.7.2/lib")
-            os.system("export LD_LIBRARY_PATH=$LD_LIBRARY_PATH:/home/khristen/ThirdPartyCode/hlibpro-2.7.2/aux/lib") 
+
+            os.system(
+                "export LD_LIBRARY_PATH=$LD_LIBRARY_PATH:/home/khristen/ThirdPartyCode/hlibpro-2.7.2/lib"
+            )
+            os.system(
+                "export LD_LIBRARY_PATH=$LD_LIBRARY_PATH:/home/khristen/ThirdPartyCode/hlibpro-2.7.2/aux/lib"
+            )
             from fracturbulence.hlibpro.wrapper_Covariance import H2matrix
+
             self.M_H2 = H2matrix(position)
 
-<<<<<<< HEAD
         elif lib in (METHOD_H2_h2tools, METHOD_H2):
             from h2tools import ClusterTree, Problem
-=======
-        elif lib in (METHOD_H2_h2tools, METHOD_H2):    
-            from h2tools import Problem, ClusterTree
-            from h2tools.mcbh import mcbh
->>>>>>> e2c77497
             from h2tools.collections import particles
             from h2tools.mcbh import mcbh
 
             Covariance = RandomField.Covariance
             nu, corrlen = Covariance.nu, Covariance.corrlen
-            nu_mod = (nu-d/2)/2
-            sigma = sqrt( gamma(nu + d/2) / gamma(nu) * (nu/(2*pi))**(d/2) / np.prod(corrlen) )
-            sigma *= gamma(nu_mod)/gamma(nu_mod + d/2)
-
-            if 'angle_field' in kwargs.keys():
-                anis_angle = kwargs['angle_field']
+            nu_mod = (nu - d / 2) / 2
+            sigma = sqrt(
+                gamma(nu + d / 2)
+                / gamma(nu)
+                * (nu / (2 * pi)) ** (d / 2)
+                / np.prod(corrlen)
+            )
+            sigma *= gamma(nu_mod) / gamma(nu_mod + d / 2)
+
+            if "angle_field" in kwargs.keys():
+                anis_angle = kwargs["angle_field"]
             else:
                 anis_angle = Covariance.angle_anis
 
-            from fracturbulence.Covariance.wrapper_Covariance import py_Matern_block_func
+            from fracturbulence.Covariance.wrapper_Covariance import (
+                py_Matern_block_func,
+            )
+
             def block_func(row_data, rows, col_data, cols):
-                submatrix = sigma * py_Matern_block_func(row_data, rows, col_data, cols, nu_mod, corrlen * sqrt(nu_mod/nu), anis_angle, d) / N**(d/2)
+                submatrix = (
+                    sigma
+                    * py_Matern_block_func(
+                        row_data,
+                        rows,
+                        col_data,
+                        cols,
+                        nu_mod,
+                        corrlen * sqrt(nu_mod / nu),
+                        anis_angle,
+                        d,
+                    )
+                    / N ** (d / 2)
+                )
                 return submatrix
-            
+
             data = particles.Particles(d, nvoxels, position)
             tree = ClusterTree(data, block_size=10)
             problem = Problem(block_func, tree, tree, symmetric=1, verbose=self.verbose)
-            self.M_H2 = mcbh(problem, tau=1e-1, iters=0, verbose=self.verbose, random_init=0)
-
-        print('Build H2:', time()-t0)
+            self.M_H2 = mcbh(
+                problem, tau=1e-1, iters=0, verbose=self.verbose, random_init=0
+            )
+
+        print("Build H2:", time() - t0)
 
         ### Test
         if self.verbose:
             import matplotlib.pyplot as plt
+
             N = self.Nd[0]
             k = N
-            r = np.arange(k)/N
+            r = np.arange(k) / N
             x = np.zeros(nvoxels)
             # x[0] = 1
-            x[:k] = Covariance.eval_sqrt(r)/N**(d/2)
+            x[:k] = Covariance.eval_sqrt(r) / N ** (d / 2)
             t0 = time()
             Mx = self.M_H2.dot(x)
-            print('dot', time()-t0)
+            print("dot", time() - t0)
             plt.figure()
-            plt.plot(r, Mx[:k], 'o-')
-            plt.plot(r, Covariance.eval(r), 'o--')
-
+            plt.plot(r, Mx[:k], "o-")
+            plt.plot(r, Covariance.eval(r), "o--")
 
     def __call__(self, noise):
         z = noise.flatten()
@@ -673,13 +724,13 @@
 
 
 #######################################################################################################
-#	ODE-basd method
+# 	ODE-basd method
 #######################################################################################################
 ### - Non-stationnary covariances
 ### - Non-regular grid
 
+
 class Sampling_ODE(Sampling_method_base):
-
     def __init__(self, RandomField, lib="h2tools", **kwargs):
         super().__init__(RandomField)
         L, Nd, d = self.L, self.Nd, self.ndim
@@ -690,23 +741,32 @@
         Covariance = RandomField.Covariance
         nu, corrlen = Covariance.nu, Covariance.corrlen
 
-        if 'angle_field' in kwargs.keys():
-            anis_angle = kwargs['angle_field']
+        if "angle_field" in kwargs.keys():
+            anis_angle = kwargs["angle_field"]
         else:
             anis_angle = Covariance.angle_anis
 
         coef, detTheta = set_ShapeOperator(corrlen, anis_angle, ndim=self.ndim)
-        coef /= 2*nu
+        coef /= 2 * nu
 
         t0 = time()
         self.pb = Problem(N, d, coef)
-        if self.verbose: print('Build problem time', time()-t0)
+        if self.verbose:
+            print("Build problem time", time() - t0)
         self.tpow = TransientPower(self.pb)
-        alpha = (nu + d/2)/2
-        eta = sqrt( gamma(nu + d/2)/gamma(nu) * ((4*pi)/(2*nu))**(d/2) * sqrt(detTheta) )
-        slope = 1.e6 * detTheta**(1/d)/(2*nu)
-        self.apply = lambda x: self.tpow(alpha, x, nts=10, theta=4, slope=40) * eta * np.sqrt(self.Nd.prod())
-
+        alpha = (nu + d / 2) / 2
+        eta = sqrt(
+            gamma(nu + d / 2)
+            / gamma(nu)
+            * ((4 * pi) / (2 * nu)) ** (d / 2)
+            * sqrt(detTheta)
+        )
+        slope = 1.0e6 * detTheta ** (1 / d) / (2 * nu)
+        self.apply = (
+            lambda x: self.tpow(alpha, x, nts=10, theta=4, slope=40)
+            * eta
+            * np.sqrt(self.Nd.prod())
+        )
 
     def __call__(self, noise):
         y = self.apply(noise.flatten())
@@ -714,17 +774,15 @@
         return y[self.DomainSlice]
 
 
-
-
-#######################################################################################################
-#	Best Rational Approximation
+#######################################################################################################
+# 	Best Rational Approximation
 #######################################################################################################
 ### - Non-stationnary covariances
 ### - Non-regular grid
 ### - Opimal method
 
+
 class Sampling_Rational(Sampling_method_base):
-
     def __init__(self, RandomField, **kwargs):
         super().__init__(RandomField)
         L, Nd, d = self.L, self.Nd, self.ndim
@@ -736,22 +794,27 @@
         Covariance = RandomField.Covariance
         nu, corrlen = Covariance.nu, Covariance.corrlen
 
-        if 'angle_field' in kwargs.keys():
-            anis_angle = kwargs['angle_field']
+        if "angle_field" in kwargs.keys():
+            anis_angle = kwargs["angle_field"]
         else:
             anis_angle = Covariance.angle_anis
 
         coef, detTheta = set_ShapeOperator(corrlen, anis_angle, ndim=self.ndim)
-        coef /= 2*nu
+        coef /= 2 * nu
 
         t0 = time()
         self.pb = Problem(N, d, coef)
-        if self.verbose: print('Assemble problem time', time()-t0)
-        alpha = (nu + d/2)/2
-        eta = sqrt( gamma(nu + d/2)/gamma(nu) * ((4*pi)/(2*nu))**(d/2) * sqrt(detTheta) )
+        if self.verbose:
+            print("Assemble problem time", time() - t0)
+        alpha = (nu + d / 2) / 2
+        eta = sqrt(
+            gamma(nu + d / 2)
+            / gamma(nu)
+            * ((4 * pi) / (2 * nu)) ** (d / 2)
+            * sqrt(detTheta)
+        )
         self.RA = RationalApproximation(self.pb, alpha, niter=4)
         self.apply = lambda x: self.RA(x) * eta * np.sqrt(self.Nd.prod())
-
 
     def __call__(self, noise):
         y = self.apply(noise.flatten())
@@ -762,46 +825,51 @@
 #######################################################################################################
 
 
-       
-#######################################################################################################
-#	Best Rational Approximation for Von Karman wind field with blocking                                                                 (MAIN METHOD)
+#######################################################################################################
+# 	Best Rational Approximation for Von Karman wind field with blocking                                                                 (MAIN METHOD)
 #######################################################################################################
 ### - Non-stationary covariances
 ### - Optimal method
-        
+
+
 class Sampling_Rational_VK_Wind_Blocking(Sampling_method_base):
-    '''
+    """
     This function assumes \mcL u = -\nabla\cdot ( L(x)^2 \nabla u )
-    '''
+    """
+
     def __init__(self, RandomField, **kwargs):
         super().__init__(RandomField)
 
         from RandomFieldModule.utilities.fde_solve import fde_solve
 
-        corrlen = kwargs['correlation_length']
-        eps = kwargs['viscous_dissipation_rate']
-        C   = kwargs['kolmogorov_constant']
+        corrlen = kwargs["correlation_length"]
+        eps = kwargs["viscous_dissipation_rate"]
+        C = kwargs["kolmogorov_constant"]
         self.corrlen = corrlen
 
-        self.z_grid = kwargs.get('z_grid', None)
+        self.z_grid = kwargs.get("z_grid", None)
         if self.z_grid is not None:
             self.h = np.diff(self.z_grid)
         else:
-            self.h = self.L[2] / self.Nd[2] * np.ones(self.Nd[2]-1)
+            self.h = self.L[2] / self.Nd[2] * np.ones(self.Nd[2] - 1)
 
         L, Nd = self.L, self.Nd
-        self.Frequencies = [(2*pi/L[j])*(Nd[j]*fft.fftfreq(Nd[j])) for j in range(3)]
-        self.TransformNorm = np.sqrt(L[0]*L[1]) / (2*pi)
-        
+        self.Frequencies = [
+            (2 * pi / L[j]) * (Nd[j] * fft.fftfreq(Nd[j])) for j in range(3)
+        ]
+        self.TransformNorm = np.sqrt(L[0] * L[1]) / (2 * pi)
+
         # NOTE: the following values are fixed for the VK model
-        self.corr_len_fun = lambda z: corrlen**2 #* np.tanh(z)
-        self.alpha = 17/12
+        self.corr_len_fun = lambda z: corrlen**2  # * np.tanh(z)
+        self.alpha = 17 / 12
 
         # self.factor = np.sqrt( C * (eps**(2/3)) * (corrlen**(17/3)) / (4*np.pi) )
-        self.factor = np.sqrt( C * (eps**(2/3)) / (4*np.pi) )
+        self.factor = np.sqrt(C * (eps ** (2 / 3)) / (4 * np.pi))
 
         # instantiate rational approximation object
-        self.fde_solve = fde_solve(Nd[2], self.alpha, self.corr_len_fun, domain_height=L[2], z_grid=self.z_grid)
+        self.fde_solve = fde_solve(
+            Nd[2], self.alpha, self.corr_len_fun, domain_height=L[2], z_grid=self.z_grid
+        )
         # self.fde_solver = np.vectorize(self.rat_approx_inst.__call__, signature='(n),(),()->(n)')
 
         ### Prepare structures for Jacobian (optimization)
@@ -809,36 +877,37 @@
         # self.fde_solve_grad_aux = fde_solve(Nd[2], 1, self.corr_len_fun, domain_height=L[2])
         # self.grid = self.fde_solve_grad.ode_solve.grid[:]
 
-        self.isParallel = kwargs.get('isParallel', False)
+        self.isParallel = kwargs.get("isParallel", False)
         if self.isParallel:
-            nproc = kwargs.get('nproc', 3)
+            nproc = kwargs.get("nproc", 3)
             self.nproc = nproc
             self.parallel_pool = Pool(nproc)
             self.fde_solve_parallel = [deepcopy(self.fde_solve) for i in range(nproc)]
-            os.environ["MKL_NUM_THREADS"] = "1" 
-            os.environ["NUMEXPR_NUM_THREADS"] = "1" 
-            os.environ["OMP_NUM_THREADS"] = "1" 
-
+            os.environ["MKL_NUM_THREADS"] = "1"
+            os.environ["NUMEXPR_NUM_THREADS"] = "1"
+            os.environ["OMP_NUM_THREADS"] = "1"
 
     ### z-derivative
     def Dz(self, f, adjoint=False):
         h = self.h
         dzf = np.zeros_like(f)
         if adjoint:
-            dzf[...,0] = 0
-            dzf[...,1] = (f[...,0]/h[0] - f[...,2]/(h[1] + h[2]))
-            dzf[...,-2] = f[...,-3]/(h[-2] + h[-3])
-            dzf[...,-1] = f[...,-2]/(h[-1] + h[-2])
+            dzf[..., 0] = 0
+            dzf[..., 1] = f[..., 0] / h[0] - f[..., 2] / (h[1] + h[2])
+            dzf[..., -2] = f[..., -3] / (h[-2] + h[-3])
+            dzf[..., -1] = f[..., -2] / (h[-1] + h[-2])
             # dzf[:,:,0] = -(f[:,:,0]/h[0] + f[:,:,1]/(h[0] + h[1]))
             # dzf[:,:,1] = (f[:,:,0]/h[0] - f[:,:,2]/(h[1] + h[2]))
             # dzf[:,:,-2] = (f[:,:,-3]/(h[-2] + h[-3]) - f[:,:,-1]/ h[-1])
             # dzf[:,:,-1] = (f[:,:,-2]/(h[-1] + h[-2]) + f[:,:,-1]/ h[-1])
-            dzf[...,2:-2] = -(f[...,3:-1]/(h[2:-1] + h[3:]) - f[...,1:-3]/(h[:-3] + h[1:-2]))
+            dzf[..., 2:-2] = -(
+                f[..., 3:-1] / (h[2:-1] + h[3:]) - f[..., 1:-3] / (h[:-3] + h[1:-2])
+            )
         else:
-            dzf[:,:,2:-1] = (f[:,:,3:] - f[:,:,1:-2]) / (h[2:] + h[1:-1])
-            dzf[:,:,0] = f[:,:,1] / h[0]
-            dzf[:,:,1] = f[:,:,2] / (h[1] + h[0])
-            dzf[:,:,-1] = 0
+            dzf[:, :, 2:-1] = (f[:, :, 3:] - f[:, :, 1:-2]) / (h[2:] + h[1:-1])
+            dzf[:, :, 0] = f[:, :, 1] / h[0]
+            dzf[:, :, 1] = f[:, :, 2] / (h[1] + h[0])
+            dzf[:, :, -1] = 0
             # dzf[:,:,1:-1] = (f[:,:,2:] - f[:,:,:-2]) / (h[1:] + h[:-1])
             # dzf[:,:,1:-1] = (f[:,:,2:] - f[:,:,:-2]) / (h[1:] + h[:-1])
             # dzf[:,:,0] = (f[:,:,1] - f[:,:,0]) / h[0]
@@ -849,48 +918,50 @@
             # dzf[:,:,-1] = (f[:,:,-1] - f[:,:,-2]) / h[-1]
         return dzf
 
-
     ### Apply curl
     def curl(self, f_hat, adjoint=False):
-        k1, k2, _ = np.meshgrid(*self.Frequencies, indexing='ij')
+        k1, k2, _ = np.meshgrid(*self.Frequencies, indexing="ij")
         # k1, k2 = np.meshgrid(*self.Frequencies[:2], indexing='ij')
 
-        tmp1 = f_hat[...,0].copy()
-        tmp2 = f_hat[...,1].copy()
-        tmp3 = f_hat[...,2].copy()
+        tmp1 = f_hat[..., 0].copy()
+        tmp2 = f_hat[..., 1].copy()
+        tmp3 = f_hat[..., 2].copy()
         if not adjoint:
-            dzf1 = self.Dz(f_hat[...,0], adjoint=False)
-            dzf2 = self.Dz(f_hat[...,1], adjoint=False)
-            f_hat[...,0] = 1j*k2*tmp3 - dzf2
-            f_hat[...,1] = dzf1       - 1j*k1*tmp3
-            f_hat[...,2] = 1j*k1*tmp2 - 1j*k2*tmp1
+            dzf1 = self.Dz(f_hat[..., 0], adjoint=False)
+            dzf2 = self.Dz(f_hat[..., 1], adjoint=False)
+            f_hat[..., 0] = 1j * k2 * tmp3 - dzf2
+            f_hat[..., 1] = dzf1 - 1j * k1 * tmp3
+            f_hat[..., 2] = 1j * k1 * tmp2 - 1j * k2 * tmp1
         else:
-            dzf1 = self.Dz(f_hat[...,0], adjoint=True)
-            dzf2 = self.Dz(f_hat[...,1], adjoint=True)
+            dzf1 = self.Dz(f_hat[..., 0], adjoint=True)
+            dzf2 = self.Dz(f_hat[..., 1], adjoint=True)
             # f_hat[...,0] = 0
             # f_hat[...,1] = dzf1
             # f_hat[...,2] = 0
-            f_hat[...,0] = 1j*k2*tmp3 + dzf2
-            f_hat[...,1] = -dzf1      - 1j*k1*tmp3
-            f_hat[...,2] = 1j*k1*tmp2 - 1j*k2*tmp1
+            f_hat[..., 0] = 1j * k2 * tmp3 + dzf2
+            f_hat[..., 1] = -dzf1 - 1j * k1 * tmp3
+            f_hat[..., 2] = 1j * k1 * tmp2 - 1j * k2 * tmp1
 
         return f_hat
 
-
     def __call__(self, noise, **kwargs):
-        Robin_const = [np.infty, np.infty, kwargs.get('Robin_const')] ### 3rd component is None if is not in kwargs
-        adjoint = kwargs.get('adjoint', False)
-        jac = kwargs.get('jac', False)
-        grad_coef = kwargs.get('grad_coef')
-        if grad_coef: jac=True
-        mode = kwargs.get('mode', None)
-
+        Robin_const = [
+            np.infty,
+            np.infty,
+            kwargs.get("Robin_const"),
+        ]  ### 3rd component is None if is not in kwargs
+        adjoint = kwargs.get("adjoint", False)
+        jac = kwargs.get("jac", False)
+        grad_coef = kwargs.get("grad_coef")
+        if grad_coef:
+            jac = True
+        mode = kwargs.get("mode", None)
 
         if not adjoint:
             f_hat = noise / np.sqrt(self.L[2] / self.Nd[2])
 
             ## Fourier transform of RHS in x- and y-coordinates
-            f_hat = fft.fft(fft.fft(f_hat, axis = 1), axis = 0)
+            f_hat = fft.fft(fft.fft(f_hat, axis=1), axis=0)
 
             ## Apply SqrtMass in z
             f_hat = np.apply_along_axis(self.fde_solve.apply_sqrtMass, -1, f_hat)
@@ -901,9 +972,9 @@
         ### STEP 1
 
         if jac and adjoint:
-            nPar = len(grad_coef)+1
+            nPar = len(grad_coef) + 1
             # grad = np.zeros(list(f_hat.shape) + [nPar], dtype=f_hat.dtype)
-            grad = np.zeros(list(f_hat.shape[0:2]) + [3,nPar], dtype=f_hat.dtype)
+            grad = np.zeros(list(f_hat.shape[0:2]) + [3, nPar], dtype=f_hat.dtype)
 
         # Apply curl
         if adjoint:
@@ -911,10 +982,10 @@
             f_hat = noise
 
         # define frequencies in 2D domain (x & y)
-        k1, k2 = np.meshgrid(*self.Frequencies[:2], indexing='ij')
+        k1, k2 = np.meshgrid(*self.Frequencies[:2], indexing="ij")
 
         # solve rational approx problem (in z) for each k1, k2
-        t0=time()
+        t0 = time()
 
         # func = lambda arg: self.fde_solve(*arg)
         # for l in range(3):
@@ -936,17 +1007,44 @@
             ### PARALLEL
             func = lambda arg: self.fde_solve(*arg)
             for l in range(3):
-                iter_arg = [ (f_hat[i,j,:,l], k1[i,j], k2[i,j], Robin_const[l], adjoint, jac, grad_coef,0,l) for i in range(self.Nd[0]) for j in range(self.Nd[1]) ]
-                f_hat[:,:,:,l] = np.array(list(self.parallel_pool.map(func, iter_arg))).reshape(self.Nd)
-            print('Runtime (Parallel): ', time()-time_start)
+                iter_arg = [
+                    (
+                        f_hat[i, j, :, l],
+                        k1[i, j],
+                        k2[i, j],
+                        Robin_const[l],
+                        adjoint,
+                        jac,
+                        grad_coef,
+                        0,
+                        l,
+                    )
+                    for i in range(self.Nd[0])
+                    for j in range(self.Nd[1])
+                ]
+                f_hat[:, :, :, l] = np.array(
+                    list(self.parallel_pool.map(func, iter_arg))
+                ).reshape(self.Nd)
+            print("Runtime (Parallel): ", time() - time_start)
         else:
             ### SEQUENTIAL
             rhs = np.zeros(f_hat.shape[2], dtype=f_hat.dtype)
             for l in range(3):
                 for i in range(self.Nd[0]):
                     for j in range(self.Nd[1]):
-                        rhs[:] = f_hat[i,j,:,l]
-                        f_hat[i,j,:,l] = self.fde_solve(rhs, k1[i,j], k2[i,j], Robin_const=Robin_const[l], component=l, t=0, adjoint=adjoint, jac=jac, grad_coef=grad_coef, mode=mode)
+                        rhs[:] = f_hat[i, j, :, l]
+                        f_hat[i, j, :, l] = self.fde_solve(
+                            rhs,
+                            k1[i, j],
+                            k2[i, j],
+                            Robin_const=Robin_const[l],
+                            component=l,
+                            t=0,
+                            adjoint=adjoint,
+                            jac=jac,
+                            grad_coef=grad_coef,
+                            mode=mode,
+                        )
             # print('Runtime (Sequential): ', time()-time_start)
 
         # Apply curl
@@ -954,52 +1052,63 @@
             f_hat = self.curl(f_hat, adjoint=False)
 
             # Inverse Fourier transform of RHS in x- and y-coordinates
-            f = fft.ifft(fft.ifft(f_hat, axis = 1), axis = 0)
-            f = self.factor * f.real[self.DomainSlice]# / self.TransformNorm
+            f = fft.ifft(fft.ifft(f_hat, axis=1), axis=0)
+            f = self.factor * f.real[self.DomainSlice]  # / self.TransformNorm
         else:
             f = self.factor * f_hat[self.DomainSlice]
-            raise Exception('Never applied') ### we don't use it
-
+            raise Exception("Never applied")  ### we don't use it
 
         if jac and adjoint:
             # grad = self.factor**2 * fft.ifft(fft.ifft(grad, axis = 1), axis = 0).real
-            grad_sum = np.sum(grad, axis=(0,1,2))
-            assert( np.all(np.isclose(np.imag(grad_sum),0)) )
-            grad_sum = 2*self.factor**2 * grad_sum.real/self.Nd[0:2].prod()
+            grad_sum = np.sum(grad, axis=(0, 1, 2))
+            assert np.all(np.isclose(np.imag(grad_sum), 0))
+            grad_sum = 2 * self.factor**2 * grad_sum.real / self.Nd[0:2].prod()
             return f, grad_sum
         else:
-            return f 
-
+            return f
 
     ###
     def compute_Adjoint(self, stress_comp, z, **kwargs):
-        Robin_const = [np.infty, np.infty, kwargs.get('Robin_const')] ### 3rd component is None if is not in kwargs
-        mode = kwargs.get('mode', None)
-
+        Robin_const = [
+            np.infty,
+            np.infty,
+            kwargs.get("Robin_const"),
+        ]  ### 3rd component is None if is not in kwargs
+        mode = kwargs.get("mode", None)
 
         # define frequencies in 2D domain (x & y)
-        k1, k2 = np.meshgrid(*self.Frequencies[:2], indexing='ij')
+        k1, k2 = np.meshgrid(*self.Frequencies[:2], indexing="ij")
 
         # solve rational approx problem (in z) for each k1, k2
         f = np.zeros(list(self.Nd) + [3], dtype=np.complex)
         for l in range(3):
             for i in range(self.Nd[0]):
                 for j in range(self.Nd[1]):
-                    f[i,j,:,l] = self.fde_solve(None, k1[i,j], k2[i,j], Robin_const=Robin_const[l], adjoint=True, component=l, z=z, stress_comp=stress_comp, mode=mode)
+                    f[i, j, :, l] = self.fde_solve(
+                        None,
+                        k1[i, j],
+                        k2[i, j],
+                        Robin_const=Robin_const[l],
+                        adjoint=True,
+                        component=l,
+                        z=z,
+                        stress_comp=stress_comp,
+                        mode=mode,
+                    )
 
         # f = fft.ifft(fft.ifft(f, axis = 1), axis = 0)
-        f = self.factor * f[self.DomainSlice]# / self.TransformNorm
-        return f 
+        f = self.factor * f[self.DomainSlice]  # / self.TransformNorm
+        return f
 
     def compute_FFT_Adjoint(self, noise, **kwargs):
         # if kwargs.get('Robin_const') is not np.infty:
-            # raise Exception("incompatible Robin_const: {}".format(kwargs.get('Robin_const')))
+        # raise Exception("incompatible Robin_const: {}".format(kwargs.get('Robin_const')))
         # Robin_const = [np.infty, np.infty, kwargs.get('Robin_const')] ### 3rd component is None if is not in kwargs
 
         ### STEP 1
 
         # Apply curl
-        noise = fft.fftn(noise, axes=(0,1,2))
+        noise = fft.fftn(noise, axes=(0, 1, 2))
         # k = np.array(list(np.meshgrid(*self.Frequencies, indexing='ij')))
         # k1  = k[0,...]
         # k2  = k[1,...]
@@ -1013,7 +1122,6 @@
         # noise[...,2] = k1*tmp2 - k2*tmp1
         # noise = 1j*noise
 
-
         ### STEP 2
 
         # double domain w.r.t. z and symmetrize (for BC trick)
@@ -1021,18 +1129,18 @@
 
         shape2 = list(noise.shape)
         Nz = shape2[2]
-        shape2[2] = 2*shape2[2]-1
-        noise2 = np.zeros(shape2, dtype='complex128')
-        # noise2[...,Nz-1:,:] = noise 
+        shape2[2] = 2 * shape2[2] - 1
+        noise2 = np.zeros(shape2, dtype="complex128")
+        # noise2[...,Nz-1:,:] = noise
         # noise2[...,:Nz,:] -= np.flip(noise, axis=2)
-        noise2[...,:Nz,:] = noise 
+        noise2[..., :Nz, :] = noise
         # noise2[...,Nz-1:,:] -= np.flip(noise, axis=2)
-        if kwargs.get('Robin_const') is np.infty:
-            noise2[...,Nz-1:,:] -= np.flip(noise, axis=2)
+        if kwargs.get("Robin_const") is np.infty:
+            noise2[..., Nz - 1 :, :] -= np.flip(noise, axis=2)
         else:
-            noise2[...,Nz-1:,0] -= np.flip(noise[...,0], axis=2)
-            noise2[...,Nz-1:,1] -= np.flip(noise[...,1], axis=2)
-            noise2[...,Nz-1:,2] += np.flip(noise[...,2], axis=2)
+            noise2[..., Nz - 1 :, 0] -= np.flip(noise[..., 0], axis=2)
+            noise2[..., Nz - 1 :, 1] -= np.flip(noise[..., 1], axis=2)
+            noise2[..., Nz - 1 :, 2] += np.flip(noise[..., 2], axis=2)
         noise2 /= 2
 
         ### STEP 3
@@ -1041,38 +1149,58 @@
         noise2 = fft.fft(noise2, axis=2)
 
         L, Nd, d = np.copy(self.L), np.copy(self.Nd), self.ndim
-        Nd[2] = 2*Nd[2]-1
+        Nd[2] = 2 * Nd[2] - 1
         L[2] = 2
-        Frequencies2 = [(2*pi/L[j])*(Nd[j]*fft.fftfreq(Nd[j])) for j in range(d)]
-        k = np.array(list(np.meshgrid(*Frequencies2, indexing='ij')))
-        kk = np.sum(k**2,axis=0)
-
-        G = self.corrlen**(17/3) / (1 + (self.corrlen**2) * kk)**(17/12)
-
-        noise2[...,0] *= G
-        noise2[...,1] *= G
-        noise2[...,2] *= G
+        Frequencies2 = [
+            (2 * pi / L[j]) * (Nd[j] * fft.fftfreq(Nd[j])) for j in range(d)
+        ]
+        k = np.array(list(np.meshgrid(*Frequencies2, indexing="ij")))
+        kk = np.sum(k**2, axis=0)
+
+        G = self.corrlen ** (17 / 3) / (1 + (self.corrlen**2) * kk) ** (17 / 12)
+
+        noise2[..., 0] *= G
+        noise2[..., 1] *= G
+        noise2[..., 2] *= G
 
         ### STEP 4
 
         # restrict solution
-        f = fft.ifftn(noise2, axes=(0,1,2)).real[...,:Nz,:]
-        f = self.factor * f[self.DomainSlice]# / self.TransformNorm
-        return f 
-
-    def compute_vector_potential_nonuniform_Fourier_polar(self, delta, r, component=0, **kwargs):
-        Robin_const = kwargs.get('Robin_const', None)
-        if Robin_const is np.infty: Robin_const = 'infty'
-        Robin_const = ['infty', 'infty', Robin_const] ### 3rd component is None if is not in kwargs
+        f = fft.ifftn(noise2, axes=(0, 1, 2)).real[..., :Nz, :]
+        f = self.factor * f[self.DomainSlice]  # / self.TransformNorm
+        return f
+
+    def compute_vector_potential_nonuniform_Fourier_polar(
+        self, delta, r, component=0, **kwargs
+    ):
+        Robin_const = kwargs.get("Robin_const", None)
+        if Robin_const is np.infty:
+            Robin_const = "infty"
+        Robin_const = [
+            "infty",
+            "infty",
+            Robin_const,
+        ]  ### 3rd component is None if is not in kwargs
         # Robin_const = [np.infty, np.infty, kwargs.get('Robin_const', None)] ### 3rd component is None if is not in kwargs
-        mode = kwargs.get('mode', None)
+        mode = kwargs.get("mode", None)
 
         if not self.isParallel:
             ### SEQUENTIAL
             time_start = time()
-            psi = np.zeros((len(r),len(delta)), dtype=np.complex)
+            psi = np.zeros((len(r), len(delta)), dtype=np.complex)
             for i in range(len(r)):
-                psi[i,:] = self.fde_solve(delta, r[i], 0, Robin_const=Robin_const[component], component=component, t=0, adjoint=True, jac=False, grad_coef=False, mode=mode)
+                psi[i, :] = self.fde_solve(
+                    delta,
+                    r[i],
+                    0,
+                    Robin_const=Robin_const[component],
+                    component=component,
+                    t=0,
+                    adjoint=True,
+                    jac=False,
+                    grad_coef=False,
+                    mode=mode,
+                )
             # print('Runtime (Sequential): ', time()-time_start)
 
         if self.isParallel:
@@ -1080,36 +1208,44 @@
             r_split = np.array_split(r, self.nproc)
             solve_split = [deepcopy(self.fde_solve) for i in range(self.nproc)]
             time_start = time()
-            func = partial(func_parallel_polar, rhs=delta, Robin_const=Robin_const[component], component=component, mode=mode)
+            func = partial(
+                func_parallel_polar,
+                rhs=delta,
+                Robin_const=Robin_const[component],
+                component=component,
+                mode=mode,
+            )
             psi_list = list(self.parallel_pool.map(func, zip(r_split, solve_split)))
             # psi_list = func_parallel_polar2(solve_split, r_split, rhs=delta, Robin_const=Robin_const[component], component=component)
             psi_par = np.vstack(psi_list)
             psi = psi_par
-            print('Runtime (Parallel):   ', time()-time_start)
+            print("Runtime (Parallel):   ", time() - time_start)
 
         return psi
 
-    
     ### Gradient (for optimization)
     def Gradient(self, f_hat, coef1, coef2_list, nPar, Robin_const=None):
         Robin_const = [None, None, Robin_const]
-        k1, k2 = np.meshgrid(*self.Frequencies[:2], indexing='ij')
-        f_hat = fft.fft(fft.fft(f_hat, axis = 1), axis = 0)
+        k1, k2 = np.meshgrid(*self.Frequencies[:2], indexing="ij")
+        f_hat = fft.fft(fft.fft(f_hat, axis=1), axis=0)
 
         grad = np.zeros(list(f_hat.shape) + [nPar], dtype=f_hat.dtype)
 
         self.fde_solve_grad.reset_parameters(coef=coef1)
 
         for comp in range(nPar):
-            if comp==nPar-1:
+            if comp == nPar - 1:
                 ### derivative wrt Robin const
                 def func(args):
                     x, k1, k2, Robin_const = args
                     e1 = np.zeros_like(x)
                     e1[0] = 1
-                    y = -self.fde_solve(e1, k1, k2, Robin_const=Robin_const, adjoint=True)
+                    y = -self.fde_solve(
+                        e1, k1, k2, Robin_const=Robin_const, adjoint=True
+                    )
                     y *= x[0]
                     return y
+
             else:
                 ### derivative wrt expansion parameters
                 coef2 = lambda z: coef2_list(z, comp=comp)
@@ -1118,53 +1254,69 @@
                 def func(args):
                     x, k1, k2, Robin_const = args
                     y = -self.fde_solve_grad_aux.ode_solve.apply_matvec(-1, x, k1, k2)
-                    y = self.fde_solve_grad(y, k1, k2, Robin_const=Robin_const, adjoint=True)
+                    y = self.fde_solve_grad(
+                        y, k1, k2, Robin_const=Robin_const, adjoint=True
+                    )
                     y += coef2(self.grid) * x
-                    y *= self.alpha/2 * coef1(self.grid)**(self.alpha/2-1)
+                    y *= self.alpha / 2 * coef1(self.grid) ** (self.alpha / 2 - 1)
                     return y
-                
 
             for l in range(3):
-                iter_arg = [ (f_hat[i,j,:,l], k1[i,j], k2[i,j], Robin_const[l]) for i in range(self.Nd[0]) for j in range(self.Nd[1]) ]
-                grad[:,:,:,l,comp] = np.array(list(map(func, iter_arg)), dtype=grad.dtype).reshape(self.Nd)
-
-        
-        grad = fft.ifft(fft.ifft(grad, axis = 1), axis = 0).real
+                iter_arg = [
+                    (f_hat[i, j, :, l], k1[i, j], k2[i, j], Robin_const[l])
+                    for i in range(self.Nd[0])
+                    for j in range(self.Nd[1])
+                ]
+                grad[:, :, :, l, comp] = np.array(
+                    list(map(func, iter_arg)), dtype=grad.dtype
+                ).reshape(self.Nd)
+
+        grad = fft.ifft(fft.ifft(grad, axis=1), axis=0).real
 
         return grad
 
 
 #######################################################################################################
-#	Best Rational Approximation for generalized VK spectrum wind field with blocking
+# 	Best Rational Approximation for generalized VK spectrum wind field with blocking
 #######################################################################################################
 ### - Non-stationary covariances
 ### - Optimal method
 
-class Sampling_Rational_Generalized_VK_Wind_Blocking(Sampling_Rational_VK_Wind_Blocking):
-    '''
+
+class Sampling_Rational_Generalized_VK_Wind_Blocking(
+    Sampling_Rational_VK_Wind_Blocking
+):
+    """
     Solves (1 -\nabla\cdot ( L(x)^2 \nabla ))^\alpha (-\nabla\cdot ( L(x)^2 \nabla u ))^\beta u = f
-    '''
+    """
+
     def __init__(self, RandomField, **kwargs):
         super().__init__(RandomField, **kwargs)
 
         from RandomFieldModule.utilities.fde_solve import fde_solve
 
-        self.alpha = 11/12
-        self.beta = 1/2
+        self.alpha = 11 / 12
+        self.beta = 1 / 2
         self.c = 0.00333333
         # self.c = 1.e-2
 
         # instantiate rational approximation object
         L, Nd = self.L, self.Nd
-        self.fde_solve = fde_solve(Nd[2], self.alpha, self.corr_len_fun, domain_height=L[2], beta=self.beta)
+        self.fde_solve = fde_solve(
+            Nd[2], self.alpha, self.corr_len_fun, domain_height=L[2], beta=self.beta
+        )
 
     def __call__(self, noise, **kwargs):
-        Robin_const = [np.infty, np.infty, kwargs.get('Robin_const')] ### 3rd component is None if is not in kwargs
-        adjoint = kwargs.get('adjoint', False)
+        Robin_const = [
+            np.infty,
+            np.infty,
+            kwargs.get("Robin_const"),
+        ]  ### 3rd component is None if is not in kwargs
+        adjoint = kwargs.get("adjoint", False)
 
         ## Fourier transform of RHS in x- and y-coordinates
         f_hat = noise
-        f_hat = fft.fft(fft.fft(f_hat, axis = 1), axis = 0)
+        f_hat = fft.fft(fft.fft(f_hat, axis=1), axis=0)
 
         if not adjoint:
             ## Correlate noise
@@ -1174,13 +1326,13 @@
         else:
             # Apply curl
             f_hat = self.curl(f_hat, adjoint=True)
-            raise Exception('Never applied') ### we don't use it
+            raise Exception("Never applied")  ### we don't use it
 
         # define frequencies in 2D domain (x & y)
-        k1, k2 = np.meshgrid(*self.Frequencies[:2], indexing='ij')
+        k1, k2 = np.meshgrid(*self.Frequencies[:2], indexing="ij")
 
         # solve rational approx problem (in z) for each k1, k2
-        t0=time()
+        t0 = time()
 
         # func = lambda arg: self.fde_solve(*arg)
         # for l in range(3):
@@ -1193,8 +1345,18 @@
         for l in range(3):
             for i in range(self.Nd[0]):
                 for j in range(self.Nd[1]):
-                    rhs[:] = f_hat[i,j,:,l]
-                    f_hat[i,j,:,l] = self.fde_solve(rhs, k1[i,j], k2[i,j], Robin_const=Robin_const[l], component=l, t=0, adjoint=adjoint, jac=False, grad_coef=False)
+                    rhs[:] = f_hat[i, j, :, l]
+                    f_hat[i, j, :, l] = self.fde_solve(
+                        rhs,
+                        k1[i, j],
+                        k2[i, j],
+                        Robin_const=Robin_const[l],
+                        component=l,
+                        t=0,
+                        adjoint=adjoint,
+                        jac=False,
+                        grad_coef=False,
+                    )
 
         if not adjoint:
             # Apply curl
@@ -1203,55 +1365,65 @@
         else:
             ## Correlate noise
             f_hat = self.smoothen_noise(f_hat)
-            raise Exception('Never applied') ### we don't use it
+            raise Exception("Never applied")  ### we don't use it
 
         # Inverse Fourier transform of RHS in x- and y-coordinates
-        f = fft.ifft(fft.ifft(f_hat, axis = 1), axis = 0)
-        f = self.factor * f.real[self.DomainSlice]# / self.TransformNorm
+        f = fft.ifft(fft.ifft(f_hat, axis=1), axis=0)
+        f = self.factor * f.real[self.DomainSlice]  # / self.TransformNorm
 
         return f
 
     def smoothen_noise(self, f_hat):
-
-        k = np.array(list(np.meshgrid(*self.Frequencies, indexing='ij')))
-        kk = np.sum(k**2,axis=0)
-
-        f_hat = fft.fft(f_hat, axis = 2)
-        f_hat[...,0] = f_hat[...,0]*np.exp(-self.c*np.sqrt(kk))
-        f_hat[...,1] = f_hat[...,1]*np.exp(-self.c*np.sqrt(kk))
-        f_hat[...,2] = f_hat[...,2]*np.exp(-self.c*np.sqrt(kk))
-        return fft.ifft(f_hat, axis = 2)
-
-#######################################################################################################
-#	Best Rational Approximation for rapid distortion wind field with blocking
+        k = np.array(list(np.meshgrid(*self.Frequencies, indexing="ij")))
+        kk = np.sum(k**2, axis=0)
+
+        f_hat = fft.fft(f_hat, axis=2)
+        f_hat[..., 0] = f_hat[..., 0] * np.exp(-self.c * np.sqrt(kk))
+        f_hat[..., 1] = f_hat[..., 1] * np.exp(-self.c * np.sqrt(kk))
+        f_hat[..., 2] = f_hat[..., 2] * np.exp(-self.c * np.sqrt(kk))
+        return fft.ifft(f_hat, axis=2)
+
+
+#######################################################################################################
+# 	Best Rational Approximation for rapid distortion wind field with blocking
 #######################################################################################################
 ### - Non-stationary covariances
 ### - Optimal method
 
-class Sampling_Rational_Rapid_Distortion_Wind_Blocking(Sampling_Rational_VK_Wind_Blocking):
-    '''
+
+class Sampling_Rational_Rapid_Distortion_Wind_Blocking(
+    Sampling_Rational_VK_Wind_Blocking
+):
+    """
     Solves (1 -\nabla\cdot ( \Theta_t \nabla ))^\alpha u = f_t
-    '''
+    """
+
     def __init__(self, RandomField, **kwargs):
         super().__init__(RandomField, **kwargs)
 
         from RandomFieldModule.utilities.fde_solve import fde_solve
 
-        self.alpha = 17/12
+        self.alpha = 17 / 12
         self.t = 1.0
 
         # instantiate rational approximation object
         L, Nd = self.L, self.Nd
-        self.fde_solve = fde_solve(Nd[2], self.alpha, self.corr_len_fun, domain_height=L[2], t=self.t)
+        self.fde_solve = fde_solve(
+            Nd[2], self.alpha, self.corr_len_fun, domain_height=L[2], t=self.t
+        )
 
     def __call__(self, noise, **kwargs):
-        Robin_const = [np.infty, np.infty, kwargs.get('Robin_const')] ### 3rd component is None if is not in kwargs
-        t = kwargs.get('t', 1.0)
-        adjoint = kwargs.get('adjoint', False)
+        Robin_const = [
+            np.infty,
+            np.infty,
+            kwargs.get("Robin_const"),
+        ]  ### 3rd component is None if is not in kwargs
+        t = kwargs.get("t", 1.0)
+        adjoint = kwargs.get("adjoint", False)
 
         ## Fourier transform of RHS in x- and y-coordinates
         f_hat = noise
-        f_hat = fft.fft(fft.fft(f_hat, axis = 1), axis = 0)
+        f_hat = fft.fft(fft.fft(f_hat, axis=1), axis=0)
 
         if not adjoint:
             ## Correlate noise
@@ -1261,13 +1433,13 @@
         else:
             # Apply curl
             f_hat = self.curl(f_hat, adjoint=True)
-            raise Exception('Never applied') ### we don't use it
+            raise Exception("Never applied")  ### we don't use it
 
         # define frequencies in 2D domain (x & y)
-        k1, k2 = np.meshgrid(*self.Frequencies[:2], indexing='ij')
+        k1, k2 = np.meshgrid(*self.Frequencies[:2], indexing="ij")
 
         # solve rational approx problem (in z) for each k1, k2
-        t0=time()
+        t0 = time()
 
         # func = lambda arg: self.fde_solve(*arg)
         # for l in range(3):
@@ -1280,40 +1452,47 @@
         for l in range(3):
             for i in range(self.Nd[0]):
                 for j in range(self.Nd[1]):
-                    rhs[:] = f_hat[i,j,:,l]
-                    f_hat[i,j,:,l] = self.fde_solve(rhs, k1[i,j], k2[i,j], Robin_const=Robin_const[l], component=l, t=t, adjoint=adjoint, jac=False, grad_coef=False)
+                    rhs[:] = f_hat[i, j, :, l]
+                    f_hat[i, j, :, l] = self.fde_solve(
+                        rhs,
+                        k1[i, j],
+                        k2[i, j],
+                        Robin_const=Robin_const[l],
+                        component=l,
+                        t=t,
+                        adjoint=adjoint,
+                        jac=False,
+                        grad_coef=False,
+                    )
 
         if not adjoint:
             # Apply curl
             f_hat = self.curl(f_hat, adjoint=False)
         else:
-            raise Exception('Never applied') ### we don't use it
+            raise Exception("Never applied")  ### we don't use it
 
         # Inverse Fourier transform of RHS in x- and y-coordinates
-        f = fft.ifft(fft.ifft(f_hat, axis = 1), axis = 0)
-        f = self.factor * f.real[self.DomainSlice] # / self.TransformNorm
+        f = fft.ifft(fft.ifft(f_hat, axis=1), axis=0)
+        f = self.factor * f.real[self.DomainSlice]  # / self.TransformNorm
 
         return f
-        
 
     def distort_noise(self, f_hat, beta):
-
-        f_hat = fft.fft(f_hat, axis = 2)
+        f_hat = fft.fft(f_hat, axis=2)
 
         # L, Nd, d = self.L, self.Nd, self.ndim
         # Frequencies = [(2*pi/L[j])*(Nd[j]*fft.fftfreq(Nd[j])) for j in range(d)]
 
-        k = np.array(list(np.meshgrid(*self.Frequencies, indexing='ij')))
-
-        with np.errstate(divide='ignore', invalid='ignore'):
-
+        k = np.array(list(np.meshgrid(*self.Frequencies, indexing="ij")))
+
+        with np.errstate(divide="ignore", invalid="ignore"):
             # beta = self.Gamma * (kk * self.corrlen**2)**(-1/3) / np.sqrt( hyp2f1(1/3, 17/6, 4/3, -1/(kk*self.corrlen**2)) )
             # beta[np.where(kk==0)] = 0
 
-            k1  = k[0,...]
-            k2  = k[1,...]
-            k3  = k[2,...]
-            k30  = k3 + beta*k1
+            k1 = k[0, ...]
+            k2 = k[1, ...]
+            k3 = k[2, ...]
+            k30 = k3 + beta * k1
 
             kk = k1**2 + k2**2 + k3**2
             kk0 = k1**2 + k2**2 + k30**2
@@ -1321,32 +1500,42 @@
             #### RDT
 
             s = k1**2 + k2**2
-            C1  =  beta * k1**2 * (kk0 - 2 * k30**2 + beta * k1 * k30) / (kk * s)
-            tmp =  beta * k1 * np.sqrt(s) / (kk0 - k30 * k1 * beta)
-            C2  =  k2 * kk0 / s**(3/2) * np.arctan (tmp)
-
-            zeta1_by_zeta3 =  (C1 - k2/k1 * C2)*kk/kk0
-            zeta2_by_zeta3 =  (k2/k1 *C1 + C2)*kk/kk0
-            one_by_zeta3 =  kk/kk0
+            C1 = beta * k1**2 * (kk0 - 2 * k30**2 + beta * k1 * k30) / (kk * s)
+            tmp = beta * k1 * np.sqrt(s) / (kk0 - k30 * k1 * beta)
+            C2 = k2 * kk0 / s ** (3 / 2) * np.arctan(tmp)
+
+            zeta1_by_zeta3 = (C1 - k2 / k1 * C2) * kk / kk0
+            zeta2_by_zeta3 = (k2 / k1 * C1 + C2) * kk / kk0
+            one_by_zeta3 = kk / kk0
 
             # deal with divisions by zero (2/2)
             zeta1_by_zeta3 = np.nan_to_num(zeta1_by_zeta3)
             zeta2_by_zeta3 = np.nan_to_num(zeta2_by_zeta3)
             one_by_zeta3 = np.nan_to_num(one_by_zeta3)
 
-            f_hat[...,2] = -f_hat[...,0]*zeta1_by_zeta3 - f_hat[...,1]*zeta2_by_zeta3 + f_hat[...,2]*one_by_zeta3
-
-            return fft.ifft(f_hat, axis = 2)
-
-
-    def compute_vector_potential_nonuniform_Fourier(self, delta, k1, k2, component=0, **kwargs):
-        Robin_const = kwargs.get('Robin_const', None)
-        tau = kwargs.get('tau', 0)
-        if Robin_const is np.infty: Robin_const = 'infty'
-        Robin_const = ['infty', 'infty', Robin_const] ### 3rd component is None if is not in kwargs
+            f_hat[..., 2] = (
+                -f_hat[..., 0] * zeta1_by_zeta3
+                - f_hat[..., 1] * zeta2_by_zeta3
+                + f_hat[..., 2] * one_by_zeta3
+            )
+
+            return fft.ifft(f_hat, axis=2)
+
+    def compute_vector_potential_nonuniform_Fourier(
+        self, delta, k1, k2, component=0, **kwargs
+    ):
+        Robin_const = kwargs.get("Robin_const", None)
+        tau = kwargs.get("tau", 0)
+        if Robin_const is np.infty:
+            Robin_const = "infty"
+        Robin_const = [
+            "infty",
+            "infty",
+            Robin_const,
+        ]  ### 3rd component is None if is not in kwargs
         # Robin_const = [np.infty, np.infty, kwargs.get('Robin_const', None)] ### 3rd component is None if is not in kwargs
-        mode = kwargs.get('mode', None)
-        noFactor = kwargs.get('noFactor', False)
+        mode = kwargs.get("mode", None)
+        noFactor = kwargs.get("noFactor", False)
 
         if not self.isParallel:
             ### SEQUENTIAL
@@ -1354,50 +1543,57 @@
             psi = np.zeros((len(k1), len(k2), len(delta)), dtype=np.complex)
             for i in range(len(k1)):
                 for j in range(len(k2)):
-                    psi[i,j,:] = self.fde_solve(delta, k1[i], k2[j], Robin_const=Robin_const[component], component=component, t=tau, adjoint=True, mode=mode, noL2factor=noFactor)
+                    psi[i, j, :] = self.fde_solve(
+                        delta,
+                        k1[i],
+                        k2[j],
+                        Robin_const=Robin_const[component],
+                        component=component,
+                        t=tau,
+                        adjoint=True,
+                        mode=mode,
+                        noL2factor=noFactor,
+                    )
             # print('Runtime (Sequential): ', time()-time_start)
 
         if self.isParallel:
             ### PARALLEL
-            raise Exception('Not implemented !')
+            raise Exception("Not implemented !")
 
         if not noFactor:
             psi *= self.factor
 
         return psi
 
-
     def distorted_noise_covariance(self, k1, k2, k3, tau_func):
-
-        with np.errstate(divide='ignore', invalid='ignore'):
-
+        with np.errstate(divide="ignore", invalid="ignore"):
             # k = np.array(list(np.meshgrid(k1, k2, k3, indexing='ij')))
             # k1  = k[0,...]
             # k2  = k[1,...]
             # k3  = k[2,...]
-            k1, k2, k3 = np.meshgrid(k1, k2, k3, indexing='ij')
+            k1, k2, k3 = np.meshgrid(k1, k2, k3, indexing="ij")
 
             if isinstance(tau_func, Callable):
                 tau = tau_func(k1, k2, k3)
             else:
                 tau = tau_func
 
-            k30  = k3 + tau*k1
-
+            k30 = k3 + tau * k1
 
             kk = k1**2 + k2**2 + k3**2
             kk0 = k1**2 + k2**2 + k30**2
 
             s = k1**2 + k2**2
-            C1  =  tau * k1**2 * (kk0 - 2 * k30**2 + tau * k1 * k30) / (kk * s)
-            tmp =  tau * k1 * np.sqrt(s) / (kk0 - k30 * k1 * tau)
-            C2  =  k2 * kk0 / s**(3/2) * np.arctan (tmp)
-            
-
-            zeta1_by_zeta3 =  (C1 - k2/k1 * C2)*kk/kk0
-            zeta2_by_zeta3 =  (k2/k1 *C1 + C2)*kk/kk0
-            one_by_zeta3   =  kk/kk0
-            term33 =  ( ( C1**2 + C2**2 ) * (k1**2 + k2**2) / k1**2 + 1 ) * (kk/kk0)**2
+            C1 = tau * k1**2 * (kk0 - 2 * k30**2 + tau * k1 * k30) / (kk * s)
+            tmp = tau * k1 * np.sqrt(s) / (kk0 - k30 * k1 * tau)
+            C2 = k2 * kk0 / s ** (3 / 2) * np.arctan(tmp)
+
+            zeta1_by_zeta3 = (C1 - k2 / k1 * C2) * kk / kk0
+            zeta2_by_zeta3 = (k2 / k1 * C1 + C2) * kk / kk0
+            one_by_zeta3 = kk / kk0
+            term33 = ((C1**2 + C2**2) * (k1**2 + k2**2) / k1**2 + 1) * (
+                kk / kk0
+            ) ** 2
 
             zeta1_by_zeta3[np.isnan(zeta1_by_zeta3)] = 0
             zeta2_by_zeta3[np.isnan(zeta2_by_zeta3)] = 0
@@ -1408,61 +1604,42 @@
             Column3 = [-zeta1_by_zeta3, -zeta2_by_zeta3, one_by_zeta3]
 
             return Column3
-
 
     ### z-derivative
     def Dz(self, f, adjoint=False):
         h = self.h
         dzf = np.zeros_like(f)
         if adjoint:
-            dzf[...,0] = 0
-            dzf[...,1] = (f[...,0]/h[0] - f[...,2]/(h[1] + h[2]))
-            dzf[...,-2] = f[...,-3]/(h[-2] + h[-3])
-            dzf[...,-1] = f[...,-2]/(h[-1] + h[-2])
-            dzf[...,2:-2] = -(f[...,3:-1]/(h[2:-1] + h[3:]) - f[...,1:-3]/(h[:-3] + h[1:-2]))
+            dzf[..., 0] = 0
+            dzf[..., 1] = f[..., 0] / h[0] - f[..., 2] / (h[1] + h[2])
+            dzf[..., -2] = f[..., -3] / (h[-2] + h[-3])
+            dzf[..., -1] = f[..., -2] / (h[-1] + h[-2])
+            dzf[..., 2:-2] = -(
+                f[..., 3:-1] / (h[2:-1] + h[3:]) - f[..., 1:-3] / (h[:-3] + h[1:-2])
+            )
         else:
-            dzf[:,:,2:-1] = (f[:,:,3:] - f[:,:,1:-2]) / (h[2:] + h[1:-1])
-            dzf[:,:,0] = f[:,:,1] / h[0]
-            dzf[:,:,1] = f[:,:,2] / (h[1] + h[0])
-            dzf[:,:,-1] = 0
+            dzf[:, :, 2:-1] = (f[:, :, 3:] - f[:, :, 1:-2]) / (h[2:] + h[1:-1])
+            dzf[:, :, 0] = f[:, :, 1] / h[0]
+            dzf[:, :, 1] = f[:, :, 2] / (h[1] + h[0])
+            dzf[:, :, -1] = 0
         return dzf
 
 
-
-
-
-
-
-
-
-
-
-
-
-
-
-
-
-
-
-
-
-
-
-#######################################################################################################
-#######################################################################################################
-#	Parallel cumputations
-#######################################################################################################
-#######################################################################################################
+#######################################################################################################
+#######################################################################################################
+# 	Parallel cumputations
+#######################################################################################################
+#######################################################################################################
+
 
 def func_parallel_polar(arg, rhs, **kwargs):
     r, solve = arg
-# def func_parallel_polar(args):
+    # def func_parallel_polar(args):
     # fde_solve, r, rhs, Robin_const, component = args
     # print(fde_solve)
     arr = np.zeros([r.size, rhs.size], dtype=np.complex)
     for i in range(r.size):
-        arr[i,:] = solve(rhs, r[i], 0, **kwargs)
+        arr[i, :] = solve(rhs, r[i], 0, **kwargs)
     return arr
 
 

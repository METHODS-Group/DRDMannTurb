--- conflicted
+++ resolved
@@ -54,11 +54,7 @@
     ),
     prob_params=drdmt.ProblemParameters(
         tol=1e-9,
-<<<<<<< HEAD
-        nepochs=100,  # TODO: TODO: TODO: TODO:
-=======
         nepochs=50,
->>>>>>> 19182d44
         learn_nu=False,
         learning_rate=0.3,
         num_components=6,
@@ -79,11 +75,6 @@
         domain=domain,
         Uref=21.0,
         zref=zref,
-<<<<<<< HEAD
-        use_learnable_spectrum=True,
-        p_low=2.0,  # NOTE: 2.0 = default
-        q_high=17.0 / 6.0,  # NOTE: 17/6 = default
-=======
         wavenumber_conversion_factor=1 / (torch.pi),
     ),
     integration_params=drdmt.IntegrationParameters(
@@ -93,7 +84,6 @@
         coh_log_min=-3.0,
         coh_log_max=3.0,
         coh_num_points=300,
->>>>>>> 19182d44
     ),
     logging_directory="runs/custom_data",
     device="cpu",

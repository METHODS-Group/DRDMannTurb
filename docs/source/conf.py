--- conflicted
+++ resolved
@@ -8,29 +8,12 @@
 
 project = "DRDMannTurb"
 copyright = "2023, Matthew Meeker, Alexey Izmailov"
-<<<<<<< HEAD
-author = "Matthew Meeker, Alexey Izmailov"
-
-# The full version, including alpha/beta/rc tags
-release = "0.1"
-
-=======
 author = "Alexey Izmailov, Matthew Meeker"
 release = "0.1"
->>>>>>> 3b3ab6c8
 
 # -- General configuration ---------------------------------------------------
 # https://www.sphinx-doc.org/en/master/usage/configuration.html#general-configuration
 
-<<<<<<< HEAD
-# Add any Sphinx extension module names here, as strings. They can be
-# extensions coming with Sphinx (named 'sphinx.ext.*') or your custom
-# ones.
-extensions = []
-
-# Add any paths that contain templates here, relative to this directory.
-templates_path = ["_templates"]
-=======
 extensions = [
     "sphinx.ext.autosummary",
     "sphinx.ext.intersphinx",
@@ -43,7 +26,6 @@
 ]
 
 autodoc_mock_imports = ["torch"]
->>>>>>> 3b3ab6c8
 
 autosummary_generate = True
 napoleon_preprocess_types = True
@@ -80,18 +62,6 @@
         return False
     return would_skip
 
-<<<<<<< HEAD
-# The theme to use for HTML and HTML Help pages.  See the documentation for
-# a list of builtin themes.
-#
-html_theme = "alabaster"
-
-# Add any paths that contain custom static files (such as style sheets) here,
-# relative to this directory. They are copied after the builtin static files,
-# so a file named "default.css" will overwrite the builtin "default.css".
-html_static_path = ["_static"]
-=======
 
 def setup(app):
-    app.connect("autodoc-skip-member", skip)
->>>>>>> 3b3ab6c8
+    app.connect("autodoc-skip-member", skip)
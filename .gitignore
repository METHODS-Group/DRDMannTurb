--- conflicted
+++ resolved
@@ -63,12 +63,9 @@
 *.egg
 MANIFEST
 uv.lock
-<<<<<<< HEAD
 __pypackages__/
 .ruff_cache/
 
-=======
->>>>>>> 4ec3e36e
 
 # Installers & Specs #
 #######################
@@ -170,17 +167,25 @@
 venv.bak/
 
 
-<<<<<<< HEAD
 # Other Specific Tools #
 ########################
 # SageMath
 *.sage.py
-=======
+# Others
+**.vscode
+**.DS_Store
+examples-unrendered/2d_plus_3d.ipynb
+
+## Data/ Paraview Files
+
+# *.png
+*.vti
+*.pvd
+runs/
+
 ## Open Journals compilation intermediates and results
 paper/jats
 paper/paper.pdf
 
 ## Scalene profiling
 **/profile.html
-**/profile.json
->>>>>>> 4ec3e36e

"""Implements several "integrators" for the spectral tensor.

Several physical quantities of interest in turbulence are computed as integrals of the spectral tensor,
namely the spectral/spatial coherence functions and the one-point spectra functions. This module implements
several integrators for these quantities.
"""

# these imports are only needed for obtaining the exponential approximation of the Mann eddy lifetime function.
import numpy as np
import torch
import torch.nn as nn
from sklearn.linear_model import LinearRegression

from ..common import (
<<<<<<< HEAD
    LearnableEnergySpectrum,
=======
    Learnable_EnergySpectrum,
>>>>>>> 19182d44
    Mann_linear_exponential_approx,
    MannEddyLifetime,
    VKLike_EnergySpectrum,
)
from ..enums import EddyLifetimeType
from ..nn_modules import TauNet
from ..parameters import IntegrationParameters, NNParameters, PhysicalParameters


class OnePointSpectra(nn.Module):
    """One point spectra calculations.

    This includes set-up of eddy lifetime function approximation with DRD models, or several classical eddy lifetime
    functions.
    """

    def __init__(
        self,
        type_eddy_lifetime: EddyLifetimeType,
        physical_params: PhysicalParameters,
        nn_parameters: NNParameters | None = None,
        learn_nu: bool = False,
        use_coherence: bool = False,
        use_learnable_spectrum: bool = False,
        p_exponent: float = 4.0,
        q_exponent: float = 17.0 / 6.0,
        integration_params: IntegrationParameters | None = None,
    ):
        r"""Initialize the one point spectra calculator.

        This requires the type of eddy lifetime function to use, the
        power spectra type (currently only the von Karman spectra is implemented), the neural network parameters to use
        if a DRD model is selected, and whether or not to learn :math:`\nu` in

        .. math::
            \tau(\boldsymbol{k})=\frac{T|\boldsymbol{a}|^{\nu-\frac{2}{3}}}
            {\left(1+|\boldsymbol{a}|^2\right)^{\nu / 2}}, \quad \boldsymbol{a}=\boldsymbol{a}(\boldsymbol{k}).

        Here,

        .. math::
            \boldsymbol{a}(\boldsymbol{k}):=\operatorname{abs}(\boldsymbol{k})+
            \mathrm{NN}(\operatorname{abs}(\boldsymbol{k}))

        if a neural network is used to learn the eddy lifetime function. For a discussion of the details and training,
        refer to the original DRD paper by Keith et al.

        Non-neural network eddy lifetime functions are provided as well, specifically the Mann model. The default power
        spectra used is due to von Karman.

        Parameters
        ----------
        type_eddy_lifetime : EddyLifetimeType, optional
            Type of eddy lifetime function :math:`\tau` to use.
        physical_params : PhysicalParameters,
            Object specifying physical parameters of the problem.
        nn_parameters : NNParameters, optional
            Dataclass containing neural network initialization if a neural network is used to approximate the eddy
            lifetime function, by default None.
        learn_nu : bool, optional
            Whether or not to learn :math:`\nu`, by default False.

        Raises
        ------
        ValueError
            "Selected neural network-based eddy lifetime function approximation but did not specify neural network
            parameters. Pass a constructed NNParameters object."
        """
        super().__init__()

        assert physical_params.L > 0, "Length scale L must be positive."
        assert physical_params.Gamma > 0, "Characteristic time scale Gamma must be positive."
        assert physical_params.sigma > 0, "Spectrum amplitude sigma must be positive."

        if type_eddy_lifetime == EddyLifetimeType.TAUNET:
            assert nn_parameters is not None, "TauNet EddyLifetimeType requires NNParameters!"
            self.tauNet = TauNet(
                nn_parameters.nlayers,
                nn_parameters.hidden_layer_size,
                learn_nu=learn_nu,
            )

        elif type_eddy_lifetime == EddyLifetimeType.MANN_APPROX:
            self.init_mann_linear_approx = False

        self.type_EddyLifetime = type_eddy_lifetime
        self.use_coherence = use_coherence

        self.use_learnable_spectrum = use_learnable_spectrum

        if integration_params is None:
            integration_params = IntegrationParameters()

        ####
        # OPS grid
        # k2 grid
        p1, p2, N = integration_params.ops_log_min, integration_params.ops_log_max, integration_params.ops_num_points
        grid_zero = torch.tensor([0])
        grid_plus = torch.logspace(p1, p2, N)
        grid_minus = -torch.flip(grid_plus, dims=[0])
        self.ops_grid_k2 = torch.cat((grid_minus, grid_zero, grid_plus)).detach()

        # k3 grid
        p1, p2, N = integration_params.ops_log_min, integration_params.ops_log_max, integration_params.ops_num_points
        grid_zero = torch.tensor([0])
        grid_plus = torch.logspace(p1, p2, N)
        grid_minus = -torch.flip(grid_plus, dims=[0])
        self.ops_grid_k3 = torch.cat((grid_minus, grid_zero, grid_plus)).detach()

        self.ops_meshgrid23 = torch.meshgrid(self.ops_grid_k2, self.ops_grid_k3, indexing="ij")

        ####
        # Separate coherence grid (finer resolution for better accuracy)
        if use_coherence:
<<<<<<< HEAD
            p1, p2, N_coh = -4, 4, 120
=======
            p1, p2 = integration_params.coh_log_min, integration_params.coh_log_max
            N_coh = integration_params.coh_num_points
>>>>>>> 19182d44
            grid_zero_coh = torch.tensor([0])
            grid_plus_coh = torch.logspace(p1, p2, N_coh)
            grid_minus_coh = -torch.flip(grid_plus_coh, dims=[0])
            self.coh_grid_k2 = torch.cat((grid_minus_coh, grid_zero_coh, grid_plus_coh)).detach() / physical_params.L
            self.coh_grid_k3 = torch.cat((grid_minus_coh, grid_zero_coh, grid_plus_coh)).detach() / physical_params.L

            self.coh_meshgrid23 = torch.meshgrid(self.coh_grid_k2, self.coh_grid_k3, indexing="ij")

        self.logLengthScale = nn.Parameter(torch.tensor(np.log10(physical_params.L)))
        self.logTimeScale = nn.Parameter(torch.tensor(np.log10(physical_params.Gamma)))
        self.logMagnitude = nn.Parameter(torch.tensor(np.log10(physical_params.sigma)))

<<<<<<< HEAD
        if physical_params.use_learnable_spectrum:
            self.p_low = nn.Parameter(torch.tensor(physical_params.p_low))
            self.q_high = nn.Parameter(torch.tensor(physical_params.q_high))

        self.use_learnable_spectrum = physical_params.use_learnable_spectrum
=======
        self.logLengthScale = nn.Parameter(torch.tensor(np.log10(physical_params.L), dtype=torch.get_default_dtype()))
        self.logTimeScale = nn.Parameter(torch.tensor(np.log10(physical_params.Gamma), dtype=torch.get_default_dtype()))
        self.logMagnitude = nn.Parameter(torch.tensor(np.log10(physical_params.sigma), dtype=torch.get_default_dtype()))

        if use_learnable_spectrum:
            self.p_exponent = nn.Parameter(torch.tensor(p_exponent))
            self.q_exponent = nn.Parameter(torch.tensor(q_exponent))
>>>>>>> 19182d44

        self.LengthScale_scalar = physical_params.L
        self.TimeScale_scalar = physical_params.Gamma
        self.Magnitude_scalar = physical_params.sigma

        self.use_parametrizable_spectrum = physical_params.use_parametrizable_spectrum
        if self.use_parametrizable_spectrum:
            self.alpha_low = physical_params.alpha_low
            self.alpha_high = physical_params.alpha_high
            self.transition_slope = physical_params.transition_slope

    def set_scales(self, LengthScale: float, TimeScale: float, Magnitude: float):
        """Set scalar values for values used in non-dimensionalization.

        Parameters
        ----------
        LengthScale : float
            Length scale.
        TimeScale : float
            Time scale.
        Magnitude : float
            Spectrum amplitude magnitude.
        """
        self.LengthScale_scalar = LengthScale
        self.TimeScale_scalar = TimeScale
        self.Magnitude_scalar = Magnitude

    def exp_scales(self) -> tuple[float, float, float]:
        """Exponentiate the length, time, and spectrum amplitude scales.

        .. note::
            The first 3 parameters of self.parameters() are exactly
                - LengthScale
                - TimeScale
                - SpectrumAmplitude

        Additionally, if use_learnable_spectrum is True, the next two parameters are
            - p_low
            - q_high

        Returns
        -------
        tuple[float, float, float]
           Scalar values for each of the length, time, and magnitude scales, in that order.
        """
        self.LengthScale = torch.exp(self.logLengthScale)  # NOTE: this is L
        self.TimeScale = torch.exp(self.logTimeScale)  # NOTE: this is gamma
        self.Magnitude = torch.exp(self.logMagnitude)  # NOTE: this is sigma
        return self.LengthScale.item(), self.TimeScale.item(), self.Magnitude.item()

    def forward(self, k1_input: torch.Tensor) -> torch.Tensor:
        r"""Evaluate one point spectra.

        .. math::
            \widetilde{J}_i(f ; \boldsymbol{\theta})=C k_1 \widetilde{F}_{i i}\left(k_1 z ; \boldsymbol{\theta}\right),

        defined by equations 6 (a-d) in the original DRD paper. Here,

        .. math::
            \widetilde{F}_{i j}\left(k_1 ; \boldsymbol{\theta}\right)=\int_{-\infty}^{\infty} \int_{-\infty}^{\infty}
            \Phi_{i j}^{\mathrm{DRD}}(\boldsymbol{k}, \boldsymbol{\theta}) \mathrm{d} k_2 \mathrm{~d} k_3.

        Parameters
        ----------
        k1_input : torch.Tensor
            Discrete :math:`k_1` wavevector domain.

        Returns
        -------
        torch.Tensor
            Network output
        """
        self.exp_scales()

        # Get dtype from input
        input_dtype = k1_input.dtype

        # Use input dtype for grid creation (if not already created)
        if not hasattr(self, "ops_grid_k2"):
            p1, p2, N = -3, 3, 100
            grid_zero = torch.tensor([0], dtype=input_dtype)
            grid_plus = torch.logspace(p1, p2, N, dtype=input_dtype)
            grid_minus = -torch.flip(grid_plus, dims=[0])
            self.ops_grid_k2 = torch.cat((grid_minus, grid_zero, grid_plus)).detach()

            # k3 grid
            p1, p2, N = -3, 3, 100
            grid_zero = torch.tensor([0], dtype=input_dtype)
            grid_plus = torch.logspace(p1, p2, N, dtype=input_dtype)
            grid_minus = -torch.flip(grid_plus, dims=[0])
            self.ops_grid_k3 = torch.cat((grid_minus, grid_zero, grid_plus)).detach()

            self.ops_meshgrid23 = torch.meshgrid(self.ops_grid_k2, self.ops_grid_k3, indexing="ij")

        self.k = torch.stack(torch.meshgrid(k1_input, self.ops_grid_k2, self.ops_grid_k3, indexing="ij"), dim=-1)
        self.k123 = self.k[..., 0], self.k[..., 1], self.k[..., 2]
        self.beta = self.EddyLifetime()

        self.k0 = self.k.clone()
        self.k0[..., 2] = self.k[..., 2] + self.beta * self.k[..., 0]
        k0L = self.LengthScale * self.k0.norm(dim=-1)

        # Choose energy spectrum based on parameters
        if self.use_learnable_spectrum:
<<<<<<< HEAD
            energy_spectrum = LearnableEnergySpectrum(k0L, self.p_low, self.q_high)
=======
            energy_spectrum = Learnable_EnergySpectrum(k0L, self.p_exponent, self.q_exponent)
>>>>>>> 19182d44
        else:
            energy_spectrum = VKLike_EnergySpectrum(k0L)

        self.E0 = self.Magnitude * self.LengthScale ** (5.0 / 3.0) * energy_spectrum

        self.Phi = self.PowerSpectra()

        kF = torch.stack([k1_input * self.quad23(Phi) for Phi in self.Phi])

        return kF

    def SpectralCoherence(
        self,
        k1_input: torch.Tensor,
        spatial_separations: torch.Tensor,
    ) -> torch.Tensor:
        r"""Evaluate spectral auto-coherence.

        Computes auto-coherence C_{ii}(r,f) = |S_{ii}(r,f)|²/|S_{ii}(0,f)|²
        where S_{ii}(r,f) = ∬ Φ_{ii}(f,k₂,k₃)e^{i·k₂·Δy} dk₂dk₃

        Parameters
        ----------
        k1_input : torch.Tensor
            Discrete k₁ wavevector domain (frequencies).
        spatial_separations : torch.Tensor
            Spatial separation values (Δy) in cross-stream direction.

        Returns
        -------
        torch.Tensor
            Auto-coherence values for u, v, w components.
            Shape: (3, n_separations, n_frequencies)
        """
        if not hasattr(self, "coh_grid_k2") or not hasattr(self, "coh_grid_k3"):
<<<<<<< HEAD
            self.exp_scales()  # Get current length scale

            # Original grid size but with proper physics-based bounds
            p1, p2, N_coh = -4, 4, 120  # Original size

            grid_zero_coh = torch.tensor([0], dtype=torch.float64)
            grid_plus_coh = torch.logspace(p1, p2, N_coh, dtype=torch.float64)
=======
            p1, p2, N_coh = -3, 3, 100
            grid_zero_coh = torch.tensor([0], dtype=torch.get_default_dtype())
            grid_plus_coh = torch.logspace(p1, p2, N_coh)
>>>>>>> 19182d44
            grid_minus_coh = -torch.flip(grid_plus_coh, dims=[0])

            # Scale the grid by 1/L to get proper physical units
            scale_factor = 1.0 / self.LengthScale

            self.coh_grid_k2 = torch.cat((grid_minus_coh, grid_zero_coh, grid_plus_coh)).detach() * scale_factor
            self.coh_grid_k3 = torch.cat((grid_minus_coh, grid_zero_coh, grid_plus_coh)).detach() * scale_factor

            # self.coh_grid_k2 = torch.cat((grid_minus_coh, grid_zero_coh, grid_plus_coh)).detach()
            # self.coh_grid_k3 = torch.cat((grid_minus_coh, grid_zero_coh, grid_plus_coh)).detach()

        # Create coherence-specific k-space grid
        coh_k = torch.stack(torch.meshgrid(k1_input, self.coh_grid_k2, self.coh_grid_k3, indexing="ij"), dim=-1)

        # Calculate eddy lifetime on coherence grid
        beta_coh = self.EddyLifetime(coh_k)

        # Set up distorted k-space for coherence calculation
        coh_k0 = coh_k.clone()
        coh_k0[..., 2] = coh_k[..., 2] + beta_coh * coh_k[..., 0]
        k0L_coh = self.LengthScale * coh_k0.norm(dim=-1)

        # Energy spectrum on coherence grid
        if self.use_learnable_spectrum:
<<<<<<< HEAD
            energy_spectrum_coh = LearnableEnergySpectrum(
                k0L_coh,
                self.p_low,
                self.q_high,
=======
            print("[DEBUG] Using learnable energy spectrum")
            energy_spectrum_coh = Learnable_EnergySpectrum(
                k0L_coh,
                self.p_exponent,
                self.q_exponent,
>>>>>>> 19182d44
            )
        else:
            print("[DEBUG] Using VKLike energy spectrum")
            energy_spectrum_coh = VKLike_EnergySpectrum(k0L_coh)

        E0_coh = self.Magnitude * self.LengthScale ** (5.0 / 3.0) * energy_spectrum_coh

        # Calculate power spectra on coherence grid
        Phi11_coh, Phi22_coh, Phi33_coh, Phi13_coh, Phi23_coh, Phi12_coh = self._PowerSpectra_coherence(
            coh_k,
            beta_coh,
            E0_coh,
        )

        # Extract k2 grid for phase calculation
        k2_grid = coh_k[..., 1]  # Shape: (n_freq, n_k2, n_k3)

        # Compute auto-spectra at zero separation (r=0)
        S11_0 = self._quad23_coherence(Phi11_coh, coh_k)  # S_uu(r=0)
        S22_0 = self._quad23_coherence(Phi22_coh, coh_k)  # S_vv(r=0)
        S33_0 = self._quad23_coherence(Phi33_coh, coh_k)  # S_ww(r=0)

        # Initialize coherence arrays
        n_seps = len(spatial_separations)
        n_freqs = len(k1_input)

        coherence_u = torch.zeros(n_seps, n_freqs)  # Auto-coherence of u
        coherence_v = torch.zeros(n_seps, n_freqs)  # Auto-coherence of v
        coherence_w = torch.zeros(n_seps, n_freqs)  # Auto-coherence of w

        for i, r in enumerate(spatial_separations):
            # Complex exponential phase factor: exp(i * k2 * r)
            phase = 1j * k2_grid * (r)
            exp_phase = torch.exp(phase)

            # Auto-power spectra with spatial separation
            S11_r = self._quad23_coherence(Phi11_coh * exp_phase, coh_k)  # S_uu(r)
            S22_r = self._quad23_coherence(Phi22_coh * exp_phase, coh_k)  # S_vv(r)
            S33_r = self._quad23_coherence(Phi33_coh * exp_phase, coh_k)  # S_ww(r)

            # Auto-coherence: |S_ii(r)|² / |S_ii(0)|²
            coherence_u[i, :] = torch.abs(S11_r) ** 2 / torch.abs(S11_0) ** 2  # C_11
            coherence_v[i, :] = torch.abs(S22_r) ** 2 / torch.abs(S22_0) ** 2  # C_22
            coherence_w[i, :] = torch.abs(S33_r) ** 2 / torch.abs(S33_0) ** 2  # C_33

        return torch.stack([coherence_u, coherence_v, coherence_w])

    def _PowerSpectra_coherence(self, k_coh: torch.Tensor, beta_coh: torch.Tensor, E0_coh: torch.Tensor):
        """Power spectra calculation on coherence grid (copy of PowerSpectra but with coherence grid)."""
        k1, k2, k3 = k_coh[..., 0], k_coh[..., 1], k_coh[..., 2]

        k30 = k3 + beta_coh * k1
        kk0 = k1**2 + k2**2 + k30**2
        kk = k1**2 + k2**2 + k3**2
        s = k1**2 + k2**2

        C1 = beta_coh * k1**2 * (kk0 - 2 * k30**2 + beta_coh * k1 * k30) / (kk * s)
        C2 = k2 * kk0 / torch.sqrt(s**3) * torch.atan2(beta_coh * k1 * torch.sqrt(s), kk0 - k30 * k1 * beta_coh)

        zeta1 = C1 - k2 / k1 * C2
        zeta2 = C1 * k2 / k1 + C2
        E0_coh /= 4 * torch.pi

        Phi11 = E0_coh / (kk0**2) * (kk0 - k1**2 - 2 * k1 * k30 * zeta1 + (k1**2 + k2**2) * zeta1**2)
        Phi22 = E0_coh / (kk0**2) * (kk0 - k2**2 - 2 * k2 * k30 * zeta2 + (k1**2 + k2**2) * zeta2**2)
        Phi33 = E0_coh / (kk**2) * (k1**2 + k2**2)
        Phi13 = E0_coh / (kk * kk0) * (-k1 * k30 + (k1**2 + k2**2) * zeta1)
        Phi12 = E0_coh / (kk0**2) * (-k1 * k2 - k1 * k30 * zeta2 - k2 * k30 * zeta1 + (k1**2 + k2**2) * zeta1 * zeta2)
        Phi23 = E0_coh / (kk * kk0) * (-k2 * k30 + (k1**2 + k2**2) * zeta2)

        # TODO: Remove this... recall bug with ``self.curves``
        # Regularization
        epsilon = 1e-32
        Phi11 = torch.where(Phi11 < epsilon, epsilon, Phi11)
        Phi22 = torch.where(Phi22 < epsilon, epsilon, Phi22)
        Phi33 = torch.where(Phi33 < epsilon, epsilon, Phi33)
        Phi13 = torch.where(torch.abs(Phi13) < epsilon, epsilon * torch.sign(Phi13), Phi13)
        Phi12 = torch.where(Phi12 < epsilon, epsilon, Phi12)
        Phi23 = torch.where(Phi23 < epsilon, epsilon, Phi23)

        return Phi11, Phi22, Phi33, Phi13, Phi23, Phi12

    def _quad23_coherence(self, f: torch.Tensor, k_coh: torch.Tensor) -> torch.Tensor:
        """Integration routine for coherence calculation using coherence grid."""
        # Integration in k3
        quad = torch.trapz(f, x=k_coh[..., 2], dim=-1)

        # Integration in k2
        quad = torch.trapz(quad, x=k_coh[..., 0, 1], dim=-1)
        return quad

    @torch.jit.export
    def quad23_complex(self, f: torch.Tensor) -> torch.Tensor:
        r"""Approximate integral of complex discretized f over frequency domain.

        This computes an approximation of the integral of complex f in the dimensions
        defined by k₂ and k₃ using the trapezoidal rule.

        Parameters
        ----------
        f : torch.Tensor
            Complex function evaluation (tensor) to integrate over the frequency domain.

        Returns
        -------
        torch.Tensor
            Evaluated complex double integral.
        """
        # NOTE: Integration in k3
        quad = torch.trapz(f, x=self.k[..., 2], dim=-1)

        # NOTE: Integration in k2
        quad = torch.trapz(quad, x=self.k[..., 0, 1], dim=-1)
        return quad

    def init_mann_approximation(self):
        r"""Initialize Mann eddy lifetime function approximation.

        This is done by performing a linear regression in log-log space on a given wave space and the true output of

        .. math::
           \frac{x^{-\frac{2}{3}}}{\sqrt{{ }_2 F_1\left(1 / 3,17 / 6 ; 4 / 3 ;-x^{-2}\right)}}

        This operation is performed once on the CPU.
        """
        kL_temp = np.logspace(-3, 3, 50)

        kL_temp = kL_temp.reshape(-1, 1)
        tau_true = np.log(self.TimeScale_scalar * MannEddyLifetime(self.LengthScale_scalar * kL_temp))

        kL_temp_log = np.log(kL_temp)

        regressor = LinearRegression()
        # fits in log-log space since tau is nearly linear in log-log
        regressor.fit(kL_temp_log, tau_true)

        print("=" * 40)

        print(f"Mann Linear Approximation R2 Score in log-log space: {regressor.score(kL_temp_log, tau_true)}")

        print("=" * 40)

        self.tau_approx_coeff_ = torch.tensor(regressor.coef_.flatten())
        self.tau_approx_intercept_ = torch.tensor(regressor.intercept_)

        self.init_mann_linear_approx = True

    @torch.jit.export
    def EddyLifetime(self, k: torch.Tensor | None = None) -> torch.Tensor:
        r"""Evaluate eddy lifetime function :math:`\tau` constructed during object initialization.

        This may be the Mann model or a DRD neural network that learns :math:`\tau`.

        Parameters
        ----------
        k : Optional[torch.Tensor], optional
            Wavevector domain on which to evaluate the eddy lifetime function, by default None, which defaults to grids
            in logspace(-3, 3).

        Returns
        -------
        torch.Tensor
            Evaluation of current eddylifetime function on provided domain.

        Raises
        ------
        Exception
            Did not specify an admissible EddyLifetime model. Refer to the EddyLifetimeType documentation.
        """
        if k is None:
            k = self.k
        else:
            self.exp_scales()

        kL = self.LengthScale * k.norm(dim=-1)

        if (
            hasattr(self, "init_mann_linear_approx") and self.init_mann_linear_approx is False
        ):  # Mann approximation chosen but not initialized
            self.init_mann_approximation()

        if self.type_EddyLifetime == EddyLifetimeType.CONST:
            tau = torch.ones_like(kL)
        elif self.type_EddyLifetime == EddyLifetimeType.MANN:  # uses numpy - can not be backpropagated, also CPU only.
            tau = MannEddyLifetime(kL)
        elif self.type_EddyLifetime == EddyLifetimeType.MANN_APPROX:
            tau = Mann_linear_exponential_approx(kL, self.tau_approx_coeff_, self.tau_approx_intercept_)
        elif self.type_EddyLifetime == EddyLifetimeType.TWOTHIRD:
            tau = kL ** (-2 / 3)
        elif self.type_EddyLifetime == EddyLifetimeType.TAUNET:
            tau0 = self.InitialGuess_EddyLifetime()
            tau = tau0 + self.tauNet(k * self.LengthScale)
        else:
            raise Exception(
                "Did not specify an admissible EddyLifetime model. Refer to the EddyLifetimeType documentation."
            )
        return self.TimeScale * tau

    @torch.jit.export
    def InitialGuess_EddyLifetime(self):
        r"""Set initial guess for the eddy lifetime function.

        This is the initialization for the DRD models for learning the eddy lifetime function :math:`\tau`. Currently,
        this is just the :math:`0` function, but later functionality may allow this to be dynamically set.

        TODO: This should depend on the scale of the data, eg. for Kaimal, 0.0 is better
            but for the STORM data, the initial guess should be higher.

        Returns
        -------
        float
            Initial guess evaluation. (Presently, constant function)
        """
        return 0.0

    @torch.jit.export
    def PowerSpectra(self):
        r"""Classical rapid distortion spectra.

        This is the solution to

        .. math::
            \frac{\bar{D} \mathrm{~d} Z_j(\boldsymbol{k}, t)}{\bar{D} t}=\frac{\partial U_{\ell}}{\partial x_k}
            \left(2 \frac{k_j k_{\ell}}{k^2}-\delta_{j \ell}\right) \mathrm{d} Z_k(\boldsymbol{k}, t)

        given by

        .. math::
            \mathrm{d} \mathbf{Z}(\boldsymbol{k}(t), t)=\boldsymbol{D}_\tau(\boldsymbol{k}) \mathrm{d} \mathbf{Z}
            \left(\boldsymbol{k}_0, 0\right).

        Refer to the original DRD paper, Section III, subsection B for a full expansion.

        Parameters
        ----------
        k : torch.Tensor
            Wave vector domain.
        beta : torch.Tensor
            Evaluated eddy lifetime function.
        E0 : torch.Tensor
            Evaluated and non-dimensionalized von Karman energy spectrum.

        Returns
        -------
        tuple[Tensor, Tensor, Tensor, Tensor, Tensor, Tensor]
            6-tuple of the components of the velocity-spectrum tensor in the order:
            :math:`\Phi_{11}, \Phi_{22}, \Phi_{33}, \Phi_{13}, \Phi_{12}, \Phi_{23}`.
        """
        k = self.k
        beta = self.beta
        E0 = self.E0

        # BEGIN rdt power spectra calculation.
        k1, k2, k3 = k[..., 0], k[..., 1], k[..., 2]

        k30 = k3 + beta * k1
        kk0 = k1**2 + k2**2 + k30**2
        kk = k1**2 + k2**2 + k3**2
        s = k1**2 + k2**2

        # Debug prints (Note: might need to remove @torch.jit.script decorator temporarily)
        # print(f"[DEBUG PowerSpectraRDT] s min: {s.min().item():.3e}, zeros: {(s == 0).sum().item()}")
        # print(f"[DEBUG PowerSpectraRDT] kk min: {kk.min().item():.3e}, zeros: {(kk == 0).sum().item()}")
        # print(f"[DEBUG PowerSpectraRDT] kk0 min: {kk0.min().item():.3e}, zeros: {(kk0 == 0).sum().item()}")

        C1 = beta * k1**2 * (kk0 - 2 * k30**2 + beta * k1 * k30) / (kk * s)
        C2 = k2 * kk0 / torch.sqrt(s**3) * torch.atan2(beta * k1 * torch.sqrt(s), kk0 - k30 * k1 * beta)

        zeta1 = C1 - k2 / k1 * C2
        zeta2 = C1 * k2 / k1 + C2
        E0 /= 4 * torch.pi
        Phi11 = E0 / (kk0**2) * (kk0 - k1**2 - 2 * k1 * k30 * zeta1 + (k1**2 + k2**2) * zeta1**2)
        Phi22 = E0 / (kk0**2) * (kk0 - k2**2 - 2 * k2 * k30 * zeta2 + (k1**2 + k2**2) * zeta2**2)
        Phi33 = E0 / (kk**2) * (k1**2 + k2**2)
        Phi13 = E0 / (kk * kk0) * (-k1 * k30 + (k1**2 + k2**2) * zeta1)

        Phi12 = E0 / (kk0**2) * (-k1 * k2 - k1 * k30 * zeta2 - k2 * k30 * zeta1 + (k1**2 + k2**2) * zeta1 * zeta2)
        Phi23 = E0 / (kk * kk0) * (-k2 * k30 + (k1**2 + k2**2) * zeta2)

        # DEBUG: add a small epsilon to prevent extremely small values
        epsilon = 1e-12

        # DEBUG: test sign of Phi13 -- are we just resetting it to 1e-12 since it's negative?
        # print(f"[DEBUG PowerSpectraRDT] Phi13 sign: {torch.sign(Phi13.mean()).item()}")

        Phi11 = torch.where(Phi11 < epsilon, epsilon, Phi11)
        Phi22 = torch.where(Phi22 < epsilon, epsilon, Phi22)
        Phi33 = torch.where(Phi33 < epsilon, epsilon, Phi33)
        Phi13 = torch.where(torch.abs(Phi13) < epsilon, epsilon * torch.sign(Phi13), Phi13)
        Phi12 = torch.where(Phi12 < epsilon, epsilon, Phi12)
        Phi23 = torch.where(Phi23 < epsilon, epsilon, Phi23)

        # In order, uu, vv, ww, uw, vw, uv
        return Phi11, Phi22, Phi33, Phi13, Phi23, Phi12

    @torch.jit.export
    def quad23(self, f: torch.Tensor) -> torch.Tensor:
        r"""Approximate integral of discretized :math:`f` over frequency domain.

        This computes an approximation of the integral of :math:`f` in the dimensions defined by
        :math:`k_2` and :math:`k_3` using the trapezoidal rule:

        .. math::
            \int \int f(k_1 ; \mathbf{\theta}) d k_2 dk_3.

        Parameters
        ----------
        f : torch.Tensor
            Function evaluation (tensor) to integrate over the frequency domain constructed during initialization.

        Returns
        -------
        torch.Tensor
            Evaluated double integral.
        """
        # NOTE: Integration in k3
        quad = torch.trapz(f, x=self.k[..., 2], dim=-1)

        # NOTE: Integration in k2 (fixed k3=0, since slices are identical in meshgrid)
        quad = torch.trapz(quad, x=self.k[..., 0, 1], dim=-1)
        return quad

    @torch.jit.export
    def get_div(self, Phi: torch.Tensor) -> torch.Tensor:
        r"""Evaluate the divergence of an evaluated spectral tensor.

        This is evaluated simply as :math:`\textbf{k} \cdot \Phi_{\textbf{k}}` and normalized by the trace.

        Parameters
        ----------
        Phi : torch.Tensor
            Discrete evaluated spectral tensor :math:`\Phi(\textbf{k}, \tau)`, which may or may not depend on the eddy
            lifetime function. For instance, if the von Karman model is used, no :math:`\tau` dependence is present.

        Returns
        -------
        torch.Tensor
            Divergence of the spectral tensor in the frequency domain.
        """
        k1, k2, k3 = self.freq
        Phi11, Phi22, Phi33, Phi13, Phi12, Phi23 = Phi
        div = torch.stack(
            [
                k1 * Phi11 + k2 * Phi12 + k3 * Phi13,
                k1 * Phi12 + k2 * Phi22 + k3 * Phi23,
                k1 * Phi13 + k2 * Phi23 + k3 * Phi33,
            ]
        ) / (1.0 / 3.0 * (Phi11 + Phi22 + Phi33))
        return div<|MERGE_RESOLUTION|>--- conflicted
+++ resolved
@@ -12,11 +12,7 @@
 from sklearn.linear_model import LinearRegression
 
 from ..common import (
-<<<<<<< HEAD
-    LearnableEnergySpectrum,
-=======
     Learnable_EnergySpectrum,
->>>>>>> 19182d44
     Mann_linear_exponential_approx,
     MannEddyLifetime,
     VKLike_EnergySpectrum,
@@ -131,12 +127,8 @@
         ####
         # Separate coherence grid (finer resolution for better accuracy)
         if use_coherence:
-<<<<<<< HEAD
-            p1, p2, N_coh = -4, 4, 120
-=======
             p1, p2 = integration_params.coh_log_min, integration_params.coh_log_max
             N_coh = integration_params.coh_num_points
->>>>>>> 19182d44
             grid_zero_coh = torch.tensor([0])
             grid_plus_coh = torch.logspace(p1, p2, N_coh)
             grid_minus_coh = -torch.flip(grid_plus_coh, dims=[0])
@@ -149,13 +141,6 @@
         self.logTimeScale = nn.Parameter(torch.tensor(np.log10(physical_params.Gamma)))
         self.logMagnitude = nn.Parameter(torch.tensor(np.log10(physical_params.sigma)))
 
-<<<<<<< HEAD
-        if physical_params.use_learnable_spectrum:
-            self.p_low = nn.Parameter(torch.tensor(physical_params.p_low))
-            self.q_high = nn.Parameter(torch.tensor(physical_params.q_high))
-
-        self.use_learnable_spectrum = physical_params.use_learnable_spectrum
-=======
         self.logLengthScale = nn.Parameter(torch.tensor(np.log10(physical_params.L), dtype=torch.get_default_dtype()))
         self.logTimeScale = nn.Parameter(torch.tensor(np.log10(physical_params.Gamma), dtype=torch.get_default_dtype()))
         self.logMagnitude = nn.Parameter(torch.tensor(np.log10(physical_params.sigma), dtype=torch.get_default_dtype()))
@@ -163,7 +148,6 @@
         if use_learnable_spectrum:
             self.p_exponent = nn.Parameter(torch.tensor(p_exponent))
             self.q_exponent = nn.Parameter(torch.tensor(q_exponent))
->>>>>>> 19182d44
 
         self.LengthScale_scalar = physical_params.L
         self.TimeScale_scalar = physical_params.Gamma
@@ -268,11 +252,7 @@
 
         # Choose energy spectrum based on parameters
         if self.use_learnable_spectrum:
-<<<<<<< HEAD
-            energy_spectrum = LearnableEnergySpectrum(k0L, self.p_low, self.q_high)
-=======
             energy_spectrum = Learnable_EnergySpectrum(k0L, self.p_exponent, self.q_exponent)
->>>>>>> 19182d44
         else:
             energy_spectrum = VKLike_EnergySpectrum(k0L)
 
@@ -308,19 +288,9 @@
             Shape: (3, n_separations, n_frequencies)
         """
         if not hasattr(self, "coh_grid_k2") or not hasattr(self, "coh_grid_k3"):
-<<<<<<< HEAD
-            self.exp_scales()  # Get current length scale
-
-            # Original grid size but with proper physics-based bounds
-            p1, p2, N_coh = -4, 4, 120  # Original size
-
-            grid_zero_coh = torch.tensor([0], dtype=torch.float64)
-            grid_plus_coh = torch.logspace(p1, p2, N_coh, dtype=torch.float64)
-=======
             p1, p2, N_coh = -3, 3, 100
             grid_zero_coh = torch.tensor([0], dtype=torch.get_default_dtype())
             grid_plus_coh = torch.logspace(p1, p2, N_coh)
->>>>>>> 19182d44
             grid_minus_coh = -torch.flip(grid_plus_coh, dims=[0])
 
             # Scale the grid by 1/L to get proper physical units
@@ -345,18 +315,11 @@
 
         # Energy spectrum on coherence grid
         if self.use_learnable_spectrum:
-<<<<<<< HEAD
-            energy_spectrum_coh = LearnableEnergySpectrum(
-                k0L_coh,
-                self.p_low,
-                self.q_high,
-=======
             print("[DEBUG] Using learnable energy spectrum")
             energy_spectrum_coh = Learnable_EnergySpectrum(
                 k0L_coh,
                 self.p_exponent,
                 self.q_exponent,
->>>>>>> 19182d44
             )
         else:
             print("[DEBUG] Using VKLike energy spectrum")

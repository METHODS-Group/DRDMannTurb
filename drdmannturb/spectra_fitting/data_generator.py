--- conflicted
+++ resolved
@@ -206,11 +206,7 @@
         self, DataPoints: Iterable[Tuple[torch.tensor, float]]
     ) -> tuple[torch.Tensor, torch.Tensor]:
         r"""Generates a single spectral tensor from provided data or from a surrogate model.
-<<<<<<< HEAD
-        The resulting tensor is of shape (number of :math:`k_1` points):math:`\times 3 \times 3`, 
-=======
         The resulting tensor is of shape (number of :math:`k_1` points):math:`\times 3 \times 3`,
->>>>>>> 7005249d
         ie the result consists of the spectral tensor evaluated across the provided range of
         :math:`k_1` points. The spectra model is set during object instantiation.
 

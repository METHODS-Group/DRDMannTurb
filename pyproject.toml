--- conflicted
+++ resolved
@@ -33,13 +33,9 @@
     "tensorboard>=2.19.0",
     "torch==2.6.0", # TODO: check CUDA
     "tqdm==4.67.1",
-<<<<<<< HEAD
     "xarray>=2024.7.0",
     "netcdf4",
     "jax>=0.4.30",
-=======
-    # TODO: netcdf4
->>>>>>> 4ec3e36e
 ]
 
 [project.urls]
@@ -68,10 +64,7 @@
     "pytest-cov",
     "ruff>=0.4.8",
     "scalene",
-<<<<<<< HEAD
     "ipykernel",
-=======
->>>>>>> 4ec3e36e
 ]
 
 # Add this section to fix the build error
@@ -91,12 +84,8 @@
 # Configure docstring style
 lint.pydocstyle.convention = "numpy"
 
-<<<<<<< HEAD
 # Allow unused variables when underscore-prefixed.
 lint.dummy-variable-rgx = "^(_+|(_+[a-zA-Z0-9_]*[a-zA-Z0-9]+?))$"
-
-=======
->>>>>>> 4ec3e36e
 
 # Exclude a variety of commonly ignored directories.
 exclude = [

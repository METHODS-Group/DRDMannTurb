--- conflicted
+++ resolved
@@ -31,13 +31,8 @@
 
     steps: 
       - uses: actions/checkout@v4
-<<<<<<< HEAD
-      - uses: actions/setup-python@v5
-=======
-
       - name: Set up Python ${{ matrix.python-version }}
-        uses: actions/setup-python@v4
->>>>>>> cc44913f
+        uses: actions/setup-python@v5
         with: 
           python-version : ${{ matrix.python-version }}
           cache: 'pip'
